/*
 * Copyright (C) 2008-2009 Marc Blank
 * Licensed to The Android Open Source Project.
 *
 * Licensed under the Apache License, Version 2.0 (the "License");
 * you may not use this file except in compliance with the License.
 * You may obtain a copy of the License at
 *
 *      http://www.apache.org/licenses/LICENSE-2.0
 *
 * Unless required by applicable law or agreed to in writing, software
 * distributed under the License is distributed on an "AS IS" BASIS,
 * WITHOUT WARRANTIES OR CONDITIONS OF ANY KIND, either express or implied.
 * See the License for the specific language governing permissions and
 * limitations under the License.
 */

package com.android.exchange;

import android.content.ContentResolver;
import android.content.ContentUris;
import android.content.ContentValues;
import android.content.Context;
import android.content.Entity;
import android.database.Cursor;
import android.net.TrafficStats;
import android.net.Uri;
import android.os.Build;
import android.os.Bundle;
import android.os.RemoteException;
import android.provider.CalendarContract.Attendees;
import android.provider.CalendarContract.Events;
import android.text.TextUtils;
import android.util.Base64;
import android.util.Log;
import android.util.Xml;

import com.android.emailcommon.TrafficFlags;
import com.android.emailcommon.mail.Address;
import com.android.emailcommon.mail.MeetingInfo;
import com.android.emailcommon.mail.MessagingException;
import com.android.emailcommon.mail.PackedString;
import com.android.emailcommon.provider.Account;
import com.android.emailcommon.provider.EmailContent.AccountColumns;
import com.android.emailcommon.provider.EmailContent.Message;
import com.android.emailcommon.provider.EmailContent.MessageColumns;
import com.android.emailcommon.provider.EmailContent.SyncColumns;
import com.android.emailcommon.provider.HostAuth;
import com.android.emailcommon.provider.Mailbox;
import com.android.emailcommon.provider.Policy;
import com.android.emailcommon.provider.ProviderUnavailableException;
import com.android.emailcommon.service.EmailServiceConstants;
import com.android.emailcommon.service.EmailServiceProxy;
import com.android.emailcommon.service.EmailServiceStatus;
import com.android.emailcommon.service.PolicyServiceProxy;
import com.android.emailcommon.utility.EmailClientConnectionManager;
import com.android.emailcommon.utility.Utility;
import com.android.exchange.CommandStatusException.CommandStatus;
import com.android.exchange.adapter.AbstractSyncAdapter;
import com.android.exchange.adapter.AccountSyncAdapter;
import com.android.exchange.adapter.AttachmentLoader;
import com.android.exchange.adapter.CalendarSyncAdapter;
import com.android.exchange.adapter.ContactsSyncAdapter;
import com.android.exchange.adapter.EmailSyncAdapter;
import com.android.exchange.adapter.FolderSyncParser;
import com.android.exchange.adapter.GalParser;
import com.android.exchange.adapter.MeetingResponseParser;
import com.android.exchange.adapter.MoveItemsParser;
import com.android.exchange.adapter.Parser.EmptyStreamException;
import com.android.exchange.adapter.ProvisionParser;
import com.android.exchange.adapter.Serializer;
import com.android.exchange.adapter.SettingsParser;
import com.android.exchange.adapter.Tags;
import com.android.exchange.provider.GalResult;
import com.android.exchange.utility.CalendarUtilities;
import com.google.common.annotations.VisibleForTesting;

import org.apache.http.Header;
import org.apache.http.HttpEntity;
import org.apache.http.HttpResponse;
import org.apache.http.HttpStatus;
import org.apache.http.client.HttpClient;
import org.apache.http.client.methods.HttpOptions;
import org.apache.http.client.methods.HttpPost;
import org.apache.http.client.methods.HttpRequestBase;
import org.apache.http.entity.ByteArrayEntity;
import org.apache.http.entity.StringEntity;
import org.apache.http.impl.client.DefaultHttpClient;
import org.apache.http.params.BasicHttpParams;
import org.apache.http.params.HttpConnectionParams;
import org.apache.http.params.HttpParams;
import org.xmlpull.v1.XmlPullParser;
import org.xmlpull.v1.XmlPullParserException;
import org.xmlpull.v1.XmlPullParserFactory;
import org.xmlpull.v1.XmlSerializer;

import java.io.ByteArrayOutputStream;
import java.io.IOException;
import java.io.InputStream;
import java.lang.Thread.State;
import java.net.URI;
import java.security.cert.CertificateException;

public class EasSyncService extends AbstractSyncService {
    // DO NOT CHECK IN SET TO TRUE
    public static final boolean DEBUG_GAL_SERVICE = false;

    protected static final String PING_COMMAND = "Ping";
    // Command timeout is the the time allowed for reading data from an open connection before an
    // IOException is thrown.  After a small added allowance, our watchdog alarm goes off (allowing
    // us to detect a silently dropped connection).  The allowance is defined below.
    static public final int COMMAND_TIMEOUT = 30*SECONDS;
    // Connection timeout is the time given to connect to the server before reporting an IOException
    static private final int CONNECTION_TIMEOUT = 20*SECONDS;
    // The extra time allowed beyond the COMMAND_TIMEOUT before which our watchdog alarm triggers
    static private final int WATCHDOG_TIMEOUT_ALLOWANCE = 30*SECONDS;

    static private final String AUTO_DISCOVER_SCHEMA_PREFIX =
        "http://schemas.microsoft.com/exchange/autodiscover/mobilesync/";
    static private final String AUTO_DISCOVER_PAGE = "/autodiscover/autodiscover.xml";
    static protected final int AUTO_DISCOVER_REDIRECT_CODE = 451;

    static public final int INTERNAL_SERVER_ERROR_CODE = 500;

    static public final String EAS_12_POLICY_TYPE = "MS-EAS-Provisioning-WBXML";
    static public final String EAS_2_POLICY_TYPE = "MS-WAP-Provisioning-XML";

    static public final int MESSAGE_FLAG_MOVED_MESSAGE = 1 << Message.FLAG_SYNC_ADAPTER_SHIFT;
    // The amount of time we allow for a thread to release its post lock after receiving an alert
    static private final int POST_LOCK_TIMEOUT = 10*SECONDS;

    // The EAS protocol Provision status for "we implement all of the policies"
    static private final String PROVISION_STATUS_OK = "1";
    // The EAS protocol Provision status meaning "we partially implement the policies"
    static private final String PROVISION_STATUS_PARTIAL = "2";

    static /*package*/ final String DEVICE_TYPE = "Android";
    static final String USER_AGENT = DEVICE_TYPE + '/' + Build.VERSION.RELEASE + '-' +
        Eas.CLIENT_VERSION;

    // Maximum number of times we'll allow a sync to "loop" with MoreAvailable true before
    // forcing it to stop.  This number has been determined empirically.
    static private final int MAX_LOOPING_COUNT = 100;
    // Reasonable default
    public String mProtocolVersion = Eas.DEFAULT_PROTOCOL_VERSION;
    public Double mProtocolVersionDouble;
    protected String mDeviceId = null;
    @VisibleForTesting
    String mAuthString = null;
    @VisibleForTesting
    String mUserString = null;
    @VisibleForTesting
    String mBaseUriString = null;
    public String mHostAddress;
    public String mUserName;
    public String mPassword;

    // The HttpPost in progress
    private volatile HttpPost mPendingPost = null;
    // Whether a POST was aborted due to alarm (watchdog alarm)
    protected boolean mPostAborted = false;
    // Whether a POST was aborted due to reset
    protected boolean mPostReset = false;

    // The parameters for the connection must be modified through setConnectionParameters
    private boolean mSsl = true;
    private boolean mTrustSsl = false;
    private String mClientCertAlias = null;

    public ContentResolver mContentResolver;
    // Whether or not the sync service is valid (usable)
    public boolean mIsValid = true;

    // Whether the most recent upsync failed (status 7)
    public boolean mUpsyncFailed = false;

    protected EasSyncService(Context _context, Mailbox _mailbox) {
        super(_context, _mailbox);
        mContentResolver = _context.getContentResolver();
        if (mAccount == null) {
            mIsValid = false;
            return;
        }
        HostAuth ha = HostAuth.restoreHostAuthWithId(_context, mAccount.mHostAuthKeyRecv);
        if (ha == null) {
            mIsValid = false;
            return;
        }
        mSsl = (ha.mFlags & HostAuth.FLAG_SSL) != 0;
        mTrustSsl = (ha.mFlags & HostAuth.FLAG_TRUST_ALL) != 0;
    }

    private EasSyncService(String prefix) {
        super(prefix);
    }

    public EasSyncService() {
        this("EAS Validation");
    }

    public static EasSyncService getServiceForMailbox(Context context, Mailbox m) {
        switch(m.mType) {
            case Mailbox.TYPE_EAS_ACCOUNT_MAILBOX:
                return new EasAccountService(context, m);
            case Mailbox.TYPE_OUTBOX:
                return new EasOutboxService(context, m);
            default:
                return new EasSyncService(context, m);
        }
    }

    /**
     * Try to wake up a sync thread that is waiting on an HttpClient POST and has waited past its
     * socket timeout without having thrown an Exception
     *
     * @return true if the POST was successfully stopped; false if we've failed and interrupted
     * the thread
     */
    @Override
    public boolean alarm() {
        HttpPost post;
        if (mThread == null) return true;
        String threadName = mThread.getName();

        // Synchronize here so that we are guaranteed to have valid mPendingPost and mPostLock
        // executePostWithTimeout (which executes the HttpPost) also uses this lock
        synchronized(getSynchronizer()) {
            // Get a reference to the current post lock
            post = mPendingPost;
            if (post != null) {
                if (Eas.USER_LOG) {
                    URI uri = post.getURI();
                    if (uri != null) {
                        String query = uri.getQuery();
                        if (query == null) {
                            query = "POST";
                        }
                        userLog(threadName, ": Alert, aborting ", query);
                    } else {
                        userLog(threadName, ": Alert, no URI?");
                    }
                }
                // Abort the POST
                mPostAborted = true;
                post.abort();
            } else {
                // If there's no POST, we're done
                userLog("Alert, no pending POST");
                return true;
            }
        }

        // Wait for the POST to finish
        try {
            Thread.sleep(POST_LOCK_TIMEOUT);
        } catch (InterruptedException e) {
        }

        State s = mThread.getState();
        if (Eas.USER_LOG) {
            userLog(threadName + ": State = " + s.name());
        }

        synchronized (getSynchronizer()) {
            // If the thread is still hanging around and the same post is pending, let's try to
            // stop the thread with an interrupt.
            if ((s != State.TERMINATED) && (mPendingPost != null) && (mPendingPost == post)) {
                mStop = true;
                mThread.interrupt();
                userLog("Interrupting...");
                // Let the caller know we had to interrupt the thread
                return false;
            }
        }
        // Let the caller know that the alarm was handled normally
        return true;
    }

    @Override
    public void reset() {
        synchronized(getSynchronizer()) {
            if (mPendingPost != null) {
                URI uri = mPendingPost.getURI();
                if (uri != null) {
                    String query = uri.getQuery();
                    if (query.startsWith("Cmd=Ping")) {
                        userLog("Reset, aborting Ping");
                        mPostReset = true;
                        mPendingPost.abort();
                    }
                }
            }
        }
    }

    @Override
    public void stop() {
        mStop = true;
        synchronized(getSynchronizer()) {
            if (mPendingPost != null) {
                mPendingPost.abort();
            }
        }
    }

    @Override
    public void addRequest(Request request) {
        // Don't allow duplicates of requests; just refuse them
        if (mRequestQueue.contains(request)) return;
        // Add the request
        super.addRequest(request);
    }

    void setupProtocolVersion(EasSyncService service, Header versionHeader)
            throws MessagingException {
        // The string is a comma separated list of EAS versions in ascending order
        // e.g. 1.0,2.0,2.5,12.0,12.1,14.0,14.1
        String supportedVersions = versionHeader.getValue();
        userLog("Server supports versions: ", supportedVersions);
        String[] supportedVersionsArray = supportedVersions.split(",");
        String ourVersion = null;
        // Find the most recent version we support
        for (String version: supportedVersionsArray) {
            if (version.equals(Eas.SUPPORTED_PROTOCOL_EX2003) ||
                    version.equals(Eas.SUPPORTED_PROTOCOL_EX2007) ||
                    version.equals(Eas.SUPPORTED_PROTOCOL_EX2007_SP1) ||
                    version.equals(Eas.SUPPORTED_PROTOCOL_EX2010) ||
                    version.equals(Eas.SUPPORTED_PROTOCOL_EX2010_SP1)) {
                ourVersion = version;
            }
        }
        // If we don't support any of the servers supported versions, throw an exception here
        // This will cause validation to fail
        if (ourVersion == null) {
            Log.w(TAG, "No supported EAS versions: " + supportedVersions);
            throw new MessagingException(MessagingException.PROTOCOL_VERSION_UNSUPPORTED);
        } else {
            // Debug code for testing EAS 14.0; disables support for EAS 14.1
            // "adb shell setprop log.tag.Exchange14 VERBOSE"
            if (ourVersion.equals(Eas.SUPPORTED_PROTOCOL_EX2010_SP1) &&
                    Log.isLoggable("Exchange14", Log.VERBOSE)) {
                ourVersion = Eas.SUPPORTED_PROTOCOL_EX2010;
            }
            service.mProtocolVersion = ourVersion;
            service.mProtocolVersionDouble = Eas.getProtocolVersionDouble(ourVersion);
            Account account = service.mAccount;
            if (account != null) {
                account.mProtocolVersion = ourVersion;
                // Fixup search flags, if they're not set
                if (service.mProtocolVersionDouble >= 12.0 &&
                        (account.mFlags & Account.FLAGS_SUPPORTS_SEARCH) == 0) {
                    if (account.isSaved()) {
                        ContentValues cv = new ContentValues();
                        account.mFlags |=
                            Account.FLAGS_SUPPORTS_GLOBAL_SEARCH + Account.FLAGS_SUPPORTS_SEARCH;
                        cv.put(AccountColumns.FLAGS, account.mFlags);
                        account.update(service.mContext, cv);
                    }
                }
            }
        }
    }

    /**
     * Create an EasSyncService for the specified account
     *
     * @param context the caller's context
     * @param account the account
     * @return the service, or null if the account is on hold or hasn't been initialized
     */
    public static EasSyncService setupServiceForAccount(Context context, Account account) {
        // Just return null if we're on security hold
        if ((account.mFlags & Account.FLAGS_SECURITY_HOLD) != 0) {
            return null;
        }
        // If there's no protocol version, we're not initialized
        String protocolVersion = account.mProtocolVersion;
        if (protocolVersion == null) {
            return null;
        }
        EasSyncService svc = new EasSyncService("OutOfBand");
        HostAuth ha = HostAuth.restoreHostAuthWithId(context, account.mHostAuthKeyRecv);
        svc.mProtocolVersion = protocolVersion;
        svc.mProtocolVersionDouble = Eas.getProtocolVersionDouble(protocolVersion);
        svc.mContext = context;
        svc.mHostAddress = ha.mAddress;
        svc.mUserName = ha.mLogin;
        svc.mPassword = ha.mPassword;
        try {
            svc.setConnectionParameters(
                    (ha.mFlags & HostAuth.FLAG_SSL) != 0,
                    (ha.mFlags & HostAuth.FLAG_TRUST_ALL) != 0,
                    ha.mClientCertAlias);
            svc.mDeviceId = ExchangeService.getDeviceId(context);
        } catch (IOException e) {
            return null;
        } catch (CertificateException e) {
            return null;
        }
        svc.mAccount = account;
        return svc;
    }

    @Override
    public Bundle validateAccount(HostAuth hostAuth,  Context context) {
        Bundle bundle = new Bundle();
        int resultCode = MessagingException.NO_ERROR;
        try {
            userLog("Testing EAS: ", hostAuth.mAddress, ", ", hostAuth.mLogin,
                    ", ssl = ", hostAuth.shouldUseSsl() ? "1" : "0");
            mContext = context;
            mHostAddress = hostAuth.mAddress;
            mUserName = hostAuth.mLogin;
            mPassword = hostAuth.mPassword;

            setConnectionParameters(
                    hostAuth.shouldUseSsl(),
                    hostAuth.shouldTrustAllServerCerts(),
                    hostAuth.mClientCertAlias);
            mDeviceId = ExchangeService.getDeviceId(context);
            mAccount = new Account();
            mAccount.mEmailAddress = hostAuth.mLogin;
            EasResponse resp = sendHttpClientOptions();
            try {
                int code = resp.getStatus();
                userLog("Validation (OPTIONS) response: " + code);
                if (code == HttpStatus.SC_OK) {
                    // No exception means successful validation
                    Header commands = resp.getHeader("MS-ASProtocolCommands");
                    Header versions = resp.getHeader("ms-asprotocolversions");
                    // Make sure we've got the right protocol version set up
                    try {
                        if (commands == null || versions == null) {
                            userLog("OPTIONS response without commands or versions");
                            // We'll treat this as a protocol exception
                            throw new MessagingException(0);
                        }
                        setupProtocolVersion(this, versions);
                    } catch (MessagingException e) {
                        bundle.putInt(EmailServiceProxy.VALIDATE_BUNDLE_RESULT_CODE,
                                MessagingException.PROTOCOL_VERSION_UNSUPPORTED);
                        return bundle;
                    }

                    // Run second test here for provisioning failures using FolderSync
                    userLog("Try folder sync");
                    // Send "0" as the sync key for new accounts; otherwise, use the current key
                    String syncKey = "0";
                    Account existingAccount = Utility.findExistingAccount(
                            context, -1L, hostAuth.mAddress, hostAuth.mLogin);
                    if (existingAccount != null && existingAccount.mSyncKey != null) {
                        syncKey = existingAccount.mSyncKey;
                    }
                    Serializer s = new Serializer();
                    s.start(Tags.FOLDER_FOLDER_SYNC).start(Tags.FOLDER_SYNC_KEY).text(syncKey)
                        .end().end().done();
                    resp = sendHttpClientPost("FolderSync", s.toByteArray());
                    code = resp.getStatus();
                    // Handle HTTP error responses accordingly
                    if (code == HttpStatus.SC_FORBIDDEN) {
                        // For validation only, we take 403 as ACCESS_DENIED (the account isn't
                        // authorized, possibly due to device type)
                        resultCode = MessagingException.ACCESS_DENIED;
                    } else if (EasResponse.isProvisionError(code)) {
                        // The device needs to have security policies enforced
                        throw new CommandStatusException(CommandStatus.NEEDS_PROVISIONING);
                    } else if (code == HttpStatus.SC_NOT_FOUND) {
                        // We get a 404 from OWA addresses (which are NOT EAS addresses)
                        resultCode = MessagingException.PROTOCOL_VERSION_UNSUPPORTED;
                    } else if (code == HttpStatus.SC_UNAUTHORIZED) {
                        resultCode = resp.isMissingCertificate()
                                ? MessagingException.CLIENT_CERTIFICATE_REQUIRED
                                : MessagingException.AUTHENTICATION_FAILED;
                    } else if (code != HttpStatus.SC_OK) {
                        // Fail generically with anything other than success
                        userLog("Unexpected response for FolderSync: ", code);
                        resultCode = MessagingException.UNSPECIFIED_EXCEPTION;
                    } else {
                        // We need to parse the result to see if we've got a provisioning issue
                        // (EAS 14.0 only)
                        if (!resp.isEmpty()) {
                            InputStream is = resp.getInputStream();
                            // Create the parser with statusOnly set to true; we only care about
                            // seeing if a CommandStatusException is thrown (indicating a
                            // provisioning failure)
                            new FolderSyncParser(is, new AccountSyncAdapter(this), true).parse();
                        }
                        userLog("Validation successful");
                    }
                } else if (EasResponse.isAuthError(code)) {
                    userLog("Authentication failed");
                    resultCode = resp.isMissingCertificate()
                            ? MessagingException.CLIENT_CERTIFICATE_REQUIRED
                            : MessagingException.AUTHENTICATION_FAILED;
                } else if (code == INTERNAL_SERVER_ERROR_CODE) {
                    // For Exchange 2003, this could mean an authentication failure OR server error
                    userLog("Internal server error");
                    resultCode = MessagingException.AUTHENTICATION_FAILED_OR_SERVER_ERROR;
                } else {
                    // TODO Need to catch other kinds of errors (e.g. policy) For now, report code.
                    userLog("Validation failed, reporting I/O error: ", code);
                    resultCode = MessagingException.IOERROR;
                }
            } catch (CommandStatusException e) {
                int status = e.mStatus;
                if (CommandStatus.isNeedsProvisioning(status)) {
                    // Get the policies and see if we are able to support them
                    ProvisionParser pp = canProvision(this);
                    if (pp != null && pp.hasSupportablePolicySet()) {
                        // Set the proper result code and save the PolicySet in our Bundle
                        resultCode = MessagingException.SECURITY_POLICIES_REQUIRED;
                        bundle.putParcelable(EmailServiceProxy.VALIDATE_BUNDLE_POLICY_SET,
                                pp.getPolicy());
                        if (mProtocolVersionDouble == Eas.SUPPORTED_PROTOCOL_EX2010_DOUBLE) {
                            mAccount.mSecuritySyncKey = pp.getSecuritySyncKey();
                            if (!sendSettings()) {
                                userLog("Denied access: ", CommandStatus.toString(status));
                                resultCode = MessagingException.ACCESS_DENIED;
                            }
                        }
                    } else {
                        // If not, set the proper code (the account will not be created)
                        resultCode = MessagingException.SECURITY_POLICIES_UNSUPPORTED;
                        bundle.putParcelable(EmailServiceProxy.VALIDATE_BUNDLE_POLICY_SET,
                                pp.getPolicy());
                    }
                } else if (CommandStatus.isDeniedAccess(status)) {
                    userLog("Denied access: ", CommandStatus.toString(status));
                    resultCode = MessagingException.ACCESS_DENIED;
                } else if (CommandStatus.isTransientError(status)) {
                    userLog("Transient error: ", CommandStatus.toString(status));
                    resultCode = MessagingException.IOERROR;
                } else {
                    userLog("Unexpected response: ", CommandStatus.toString(status));
                    resultCode = MessagingException.UNSPECIFIED_EXCEPTION;
                }
            } finally {
                resp.close();
           }
        } catch (IOException e) {
            Throwable cause = e.getCause();
            if (cause != null && cause instanceof CertificateException) {
                // This could be because the server's certificate failed to validate.
                userLog("CertificateException caught: ", e.getMessage());
                resultCode = MessagingException.GENERAL_SECURITY;
            }
            userLog("IOException caught: ", e.getMessage());
            resultCode = MessagingException.IOERROR;
        } catch (CertificateException e) {
            // This occurs if the client certificate the user specified is invalid/inaccessible.
            userLog("CertificateException caught: ", e.getMessage());
            resultCode = MessagingException.CLIENT_CERTIFICATE_ERROR;
        }
        bundle.putInt(EmailServiceProxy.VALIDATE_BUNDLE_RESULT_CODE, resultCode);
        return bundle;
    }

    /**
     * Gets the redirect location from the HTTP headers and uses that to modify the HttpPost so that
     * it can be reused
     *
     * @param resp the HttpResponse that indicates a redirect (451)
     * @param post the HttpPost that was originally sent to the server
     * @return the HttpPost, updated with the redirect location
     */
    private HttpPost getRedirect(HttpResponse resp, HttpPost post) {
        Header locHeader = resp.getFirstHeader("X-MS-Location");
        if (locHeader != null) {
            String loc = locHeader.getValue();
            // If we've gotten one and it shows signs of looking like an address, we try
            // sending our request there
            if (loc != null && loc.startsWith("http")) {
                post.setURI(URI.create(loc));
                return post;
            }
        }
        return null;
    }

    /**
     * Send the POST command to the autodiscover server, handling a redirect, if necessary, and
     * return the HttpResponse.  If we get a 401 (unauthorized) error and we're using the
     * full email address, try the bare user name instead (e.g. foo instead of foo@bar.com)
     *
     * @param client the HttpClient to be used for the request
     * @param post the HttpPost we're going to send
     * @param canRetry whether we can retry using the bare name on an authentication failure (401)
     * @return an HttpResponse from the original or redirect server
     * @throws IOException on any IOException within the HttpClient code
     * @throws MessagingException
     */
    private EasResponse postAutodiscover(HttpClient client, HttpPost post, boolean canRetry)
            throws IOException, MessagingException {
        userLog("Posting autodiscover to: " + post.getURI());
        EasResponse resp = executePostWithTimeout(client, post, COMMAND_TIMEOUT);
        int code = resp.getStatus();
        // On a redirect, try the new location
        if (code == AUTO_DISCOVER_REDIRECT_CODE) {
            post = getRedirect(resp.mResponse, post);
            if (post != null) {
                userLog("Posting autodiscover to redirect: " + post.getURI());
                return executePostWithTimeout(client, post, COMMAND_TIMEOUT);
            }
        // 401 (Unauthorized) is for true auth errors when used in Autodiscover
        } else if (code == HttpStatus.SC_UNAUTHORIZED) {
            if (canRetry && mUserName.contains("@")) {
                // Try again using the bare user name
                int atSignIndex = mUserName.indexOf('@');
                mUserName = mUserName.substring(0, atSignIndex);
                cacheAuthUserAndBaseUriStrings();
                userLog("401 received; trying username: ", mUserName);
                // Recreate the basic authentication string and reset the header
                post.removeHeaders("Authorization");
                post.setHeader("Authorization", mAuthString);
                return postAutodiscover(client, post, false);
            }
            throw new MessagingException(MessagingException.AUTHENTICATION_FAILED);
        // 403 (and others) we'll just punt on
        } else if (code != HttpStatus.SC_OK) {
            // We'll try the next address if this doesn't work
            userLog("Code: " + code + ", throwing IOException");
            throw new IOException();
        }
        return resp;
    }

    /**
     * Convert an EAS server url to a HostAuth host address
     * @param url a url, as provided by the Exchange server
     * @return our equivalent host address
     */
    protected String autodiscoverUrlToHostAddress(String url) {
        if (url == null) return null;
        // We need to extract the server address from a url
        return Uri.parse(url).getHost();
    }

    /**
     * Use the Exchange 2007 AutoDiscover feature to try to retrieve server information using
     * only an email address and the password
     *
     * @param userName the user's email address
     * @param password the user's password
     * @return a HostAuth ready to be saved in an Account or null (failure)
     */
    public Bundle tryAutodiscover(String userName, String password) throws RemoteException {
        XmlSerializer s = Xml.newSerializer();
        ByteArrayOutputStream os = new ByteArrayOutputStream(1024);
        HostAuth hostAuth = new HostAuth();
        Bundle bundle = new Bundle();
        bundle.putInt(EmailServiceProxy.AUTO_DISCOVER_BUNDLE_ERROR_CODE,
                MessagingException.NO_ERROR);
        try {
            // Build the XML document that's sent to the autodiscover server(s)
            s.setOutput(os, "UTF-8");
            s.startDocument("UTF-8", false);
            s.startTag(null, "Autodiscover");
            s.attribute(null, "xmlns", AUTO_DISCOVER_SCHEMA_PREFIX + "requestschema/2006");
            s.startTag(null, "Request");
            s.startTag(null, "EMailAddress").text(userName).endTag(null, "EMailAddress");
            s.startTag(null, "AcceptableResponseSchema");
            s.text(AUTO_DISCOVER_SCHEMA_PREFIX + "responseschema/2006");
            s.endTag(null, "AcceptableResponseSchema");
            s.endTag(null, "Request");
            s.endTag(null, "Autodiscover");
            s.endDocument();
            String req = os.toString();

            // Initialize the user name and password
            mUserName = userName;
            mPassword = password;
            // Make sure the authentication string is recreated and cached
            cacheAuthUserAndBaseUriStrings();

            // Split out the domain name
            int amp = userName.indexOf('@');
            // The UI ensures that userName is a valid email address
            if (amp < 0) {
                throw new RemoteException();
            }
            String domain = userName.substring(amp + 1);

            // There are up to four attempts here; the two URLs that we're supposed to try per the
            // specification, and up to one redirect for each (handled in postAutodiscover)
            // Note: The expectation is that, of these four attempts, only a single server will
            // actually be identified as the autodiscover server.  For the identified server,
            // we may also try a 2nd connection with a different format (bare name).

            // Try the domain first and see if we can get a response
            HttpPost post = new HttpPost("https://" + domain + AUTO_DISCOVER_PAGE);
            setHeaders(post, false);
            post.setHeader("Content-Type", "text/xml");
            post.setEntity(new StringEntity(req));
            HttpClient client = getHttpClient(COMMAND_TIMEOUT);
            EasResponse resp;
            try {
                resp = postAutodiscover(client, post, true /*canRetry*/);
            } catch (IOException e1) {
                userLog("IOException in autodiscover; trying alternate address");
                // We catch the IOException here because we have an alternate address to try
                post.setURI(URI.create("https://autodiscover." + domain + AUTO_DISCOVER_PAGE));
                // If we fail here, we're out of options, so we let the outer try catch the
                // IOException and return null
                resp = postAutodiscover(client, post, true /*canRetry*/);
            }

            try {
                // Get the "final" code; if it's not 200, just return null
                int code = resp.getStatus();
                userLog("Code: " + code);
                if (code != HttpStatus.SC_OK) return null;

                InputStream is = resp.getInputStream();
                // The response to Autodiscover is regular XML (not WBXML)
                // If we ever get an error in this process, we'll just punt and return null
                XmlPullParserFactory factory = XmlPullParserFactory.newInstance();
                XmlPullParser parser = factory.newPullParser();
                parser.setInput(is, "UTF-8");
                int type = parser.getEventType();
                if (type == XmlPullParser.START_DOCUMENT) {
                    type = parser.next();
                    if (type == XmlPullParser.START_TAG) {
                        String name = parser.getName();
                        if (name.equals("Autodiscover")) {
                            hostAuth = new HostAuth();
                            parseAutodiscover(parser, hostAuth);
                            // On success, we'll have a server address and login
                            if (hostAuth.mAddress != null) {
                                // Fill in the rest of the HostAuth
                                // We use the user name and password that were successful during
                                // the autodiscover process
                                hostAuth.mLogin = mUserName;
                                hostAuth.mPassword = mPassword;
                                // Note: there is no way we can auto-discover the proper client
                                // SSL certificate to use, if one is needed.
                                hostAuth.mPort = 443;
                                hostAuth.mProtocol = "eas";
                                hostAuth.mFlags =
                                    HostAuth.FLAG_SSL | HostAuth.FLAG_AUTHENTICATE;
                                bundle.putParcelable(
                                        EmailServiceProxy.AUTO_DISCOVER_BUNDLE_HOST_AUTH, hostAuth);
                            } else {
                                bundle.putInt(EmailServiceProxy.AUTO_DISCOVER_BUNDLE_ERROR_CODE,
                                        MessagingException.UNSPECIFIED_EXCEPTION);
                            }
                        }
                    }
                }
            } catch (XmlPullParserException e1) {
                // This would indicate an I/O error of some sort
                // We will simply return null and user can configure manually
            } finally {
               resp.close();
            }
        // There's no reason at all for exceptions to be thrown, and it's ok if so.
        // We just won't do auto-discover; user can configure manually
       } catch (IllegalArgumentException e) {
             bundle.putInt(EmailServiceProxy.AUTO_DISCOVER_BUNDLE_ERROR_CODE,
                     MessagingException.UNSPECIFIED_EXCEPTION);
       } catch (IllegalStateException e) {
            bundle.putInt(EmailServiceProxy.AUTO_DISCOVER_BUNDLE_ERROR_CODE,
                    MessagingException.UNSPECIFIED_EXCEPTION);
       } catch (IOException e) {
            userLog("IOException in Autodiscover", e);
            bundle.putInt(EmailServiceProxy.AUTO_DISCOVER_BUNDLE_ERROR_CODE,
                    MessagingException.IOERROR);
        } catch (MessagingException e) {
            bundle.putInt(EmailServiceProxy.AUTO_DISCOVER_BUNDLE_ERROR_CODE,
                    MessagingException.AUTHENTICATION_FAILED);
        }
        return bundle;
    }

    void parseServer(XmlPullParser parser, HostAuth hostAuth)
            throws XmlPullParserException, IOException {
        boolean mobileSync = false;
        while (true) {
            int type = parser.next();
            if (type == XmlPullParser.END_TAG && parser.getName().equals("Server")) {
                break;
            } else if (type == XmlPullParser.START_TAG) {
                String name = parser.getName();
                if (name.equals("Type")) {
                    if (parser.nextText().equals("MobileSync")) {
                        mobileSync = true;
                    }
                } else if (mobileSync && name.equals("Url")) {
                    String hostAddress =
                        autodiscoverUrlToHostAddress(parser.nextText());
                    if (hostAddress != null) {
                        hostAuth.mAddress = hostAddress;
                        userLog("Autodiscover, server: " + hostAddress);
                    }
                }
            }
        }
    }

    void parseSettings(XmlPullParser parser, HostAuth hostAuth)
            throws XmlPullParserException, IOException {
        while (true) {
            int type = parser.next();
            if (type == XmlPullParser.END_TAG && parser.getName().equals("Settings")) {
                break;
            } else if (type == XmlPullParser.START_TAG) {
                String name = parser.getName();
                if (name.equals("Server")) {
                    parseServer(parser, hostAuth);
                }
            }
        }
    }

    void parseAction(XmlPullParser parser, HostAuth hostAuth)
            throws XmlPullParserException, IOException {
        while (true) {
            int type = parser.next();
            if (type == XmlPullParser.END_TAG && parser.getName().equals("Action")) {
                break;
            } else if (type == XmlPullParser.START_TAG) {
                String name = parser.getName();
                if (name.equals("Error")) {
                    // Should parse the error
                } else if (name.equals("Redirect")) {
                    Log.d(TAG, "Redirect: " + parser.nextText());
                } else if (name.equals("Settings")) {
                    parseSettings(parser, hostAuth);
                }
            }
        }
    }

    void parseUser(XmlPullParser parser, HostAuth hostAuth)
            throws XmlPullParserException, IOException {
        while (true) {
            int type = parser.next();
            if (type == XmlPullParser.END_TAG && parser.getName().equals("User")) {
                break;
            } else if (type == XmlPullParser.START_TAG) {
                String name = parser.getName();
                if (name.equals("EMailAddress")) {
                    String addr = parser.nextText();
                    userLog("Autodiscover, email: " + addr);
                } else if (name.equals("DisplayName")) {
                    String dn = parser.nextText();
                    userLog("Autodiscover, user: " + dn);
                }
            }
        }
    }

    void parseResponse(XmlPullParser parser, HostAuth hostAuth)
            throws XmlPullParserException, IOException {
        while (true) {
            int type = parser.next();
            if (type == XmlPullParser.END_TAG && parser.getName().equals("Response")) {
                break;
            } else if (type == XmlPullParser.START_TAG) {
                String name = parser.getName();
                if (name.equals("User")) {
                    parseUser(parser, hostAuth);
                } else if (name.equals("Action")) {
                    parseAction(parser, hostAuth);
                }
            }
        }
    }

    void parseAutodiscover(XmlPullParser parser, HostAuth hostAuth)
            throws XmlPullParserException, IOException {
        while (true) {
            int type = parser.nextTag();
            if (type == XmlPullParser.END_TAG && parser.getName().equals("Autodiscover")) {
                break;
            } else if (type == XmlPullParser.START_TAG && parser.getName().equals("Response")) {
                parseResponse(parser, hostAuth);
            }
        }
    }

    /**
     * Contact the GAL and obtain a list of matching accounts
     * @param context caller's context
     * @param accountId the account Id to search
     * @param filter the characters entered so far
     * @return a result record or null for no data
     *
     * TODO: shorter timeout for interactive lookup
     * TODO: make watchdog actually work (it doesn't understand our service w/Mailbox == 0)
     * TODO: figure out why sendHttpClientPost() hangs - possibly pool exhaustion
     */
    static public GalResult searchGal(Context context, long accountId, String filter, int limit) {
        Account acct = Account.restoreAccountWithId(context, accountId);
        if (acct != null) {
            EasSyncService svc = setupServiceForAccount(context, acct);
            if (svc == null) return null;
            try {
                Serializer s = new Serializer();
                s.start(Tags.SEARCH_SEARCH).start(Tags.SEARCH_STORE);
                s.data(Tags.SEARCH_NAME, "GAL").data(Tags.SEARCH_QUERY, filter);
                s.start(Tags.SEARCH_OPTIONS);
                s.data(Tags.SEARCH_RANGE, "0-" + Integer.toString(limit - 1));
                s.end().end().end().done();
                EasResponse resp = svc.sendHttpClientPost("Search", s.toByteArray());
                try {
                    int code = resp.getStatus();
                    if (code == HttpStatus.SC_OK) {
                        InputStream is = resp.getInputStream();
                        try {
                            GalParser gp = new GalParser(is, svc);
                            if (gp.parse()) {
                                return gp.getGalResult();
                            }
                        } finally {
                            is.close();
                        }
                    } else {
                        svc.userLog("GAL lookup returned " + code);
                    }
                } finally {
                    resp.close();
                }
            } catch (IOException e) {
                // GAL is non-critical; we'll just go on
                svc.userLog("GAL lookup exception " + e);
            }
        }
        return null;
    }
    /**
     * Send an email responding to a Message that has been marked as a meeting request.  The message
     * will consist a little bit of event information and an iCalendar attachment
     * @param msg the meeting request email
     */
    private void sendMeetingResponseMail(Message msg, int response) {
        // Get the meeting information; we'd better have some...
        if (msg.mMeetingInfo == null) return;
        PackedString meetingInfo = new PackedString(msg.mMeetingInfo);

        // This will come as "First Last" <box@server.blah>, so we use Address to
        // parse it into parts; we only need the email address part for the ics file
        Address[] addrs = Address.parse(meetingInfo.get(MeetingInfo.MEETING_ORGANIZER_EMAIL));
        // It shouldn't be possible, but handle it anyway
        if (addrs.length != 1) return;
        String organizerEmail = addrs[0].getAddress();

        String dtStamp = meetingInfo.get(MeetingInfo.MEETING_DTSTAMP);
        String dtStart = meetingInfo.get(MeetingInfo.MEETING_DTSTART);
        String dtEnd = meetingInfo.get(MeetingInfo.MEETING_DTEND);

        // What we're doing here is to create an Entity that looks like an Event as it would be
        // stored by CalendarProvider
        ContentValues entityValues = new ContentValues();
        Entity entity = new Entity(entityValues);

        // Fill in times, location, title, and organizer
        entityValues.put("DTSTAMP",
                CalendarUtilities.convertEmailDateTimeToCalendarDateTime(dtStamp));
        entityValues.put(Events.DTSTART, Utility.parseEmailDateTimeToMillis(dtStart));
        entityValues.put(Events.DTEND, Utility.parseEmailDateTimeToMillis(dtEnd));
        entityValues.put(Events.EVENT_LOCATION, meetingInfo.get(MeetingInfo.MEETING_LOCATION));
        entityValues.put(Events.TITLE, meetingInfo.get(MeetingInfo.MEETING_TITLE));
        entityValues.put(Events.ORGANIZER, organizerEmail);

        // Add ourselves as an attendee, using our account email address
        ContentValues attendeeValues = new ContentValues();
        attendeeValues.put(Attendees.ATTENDEE_RELATIONSHIP,
                Attendees.RELATIONSHIP_ATTENDEE);
        attendeeValues.put(Attendees.ATTENDEE_EMAIL, mAccount.mEmailAddress);
        entity.addSubValue(Attendees.CONTENT_URI, attendeeValues);

        // Add the organizer
        ContentValues organizerValues = new ContentValues();
        organizerValues.put(Attendees.ATTENDEE_RELATIONSHIP,
                Attendees.RELATIONSHIP_ORGANIZER);
        organizerValues.put(Attendees.ATTENDEE_EMAIL, organizerEmail);
        entity.addSubValue(Attendees.CONTENT_URI, organizerValues);

        // Create a message from the Entity we've built.  The message will have fields like
        // to, subject, date, and text filled in.  There will also be an "inline" attachment
        // which is in iCalendar format
        int flag;
        switch(response) {
            case EmailServiceConstants.MEETING_REQUEST_ACCEPTED:
                flag = Message.FLAG_OUTGOING_MEETING_ACCEPT;
                break;
            case EmailServiceConstants.MEETING_REQUEST_DECLINED:
                flag = Message.FLAG_OUTGOING_MEETING_DECLINE;
                break;
            case EmailServiceConstants.MEETING_REQUEST_TENTATIVE:
            default:
                flag = Message.FLAG_OUTGOING_MEETING_TENTATIVE;
                break;
        }
        Message outgoingMsg =
            CalendarUtilities.createMessageForEntity(mContext, entity, flag,
                    meetingInfo.get(MeetingInfo.MEETING_UID), mAccount);
        // Assuming we got a message back (we might not if the event has been deleted), send it
        if (outgoingMsg != null) {
            EasOutboxService.sendMessage(mContext, mAccount.mId, outgoingMsg);
        }
    }

    /**
     * Responds to a move request.  The MessageMoveRequest is basically our
     * wrapper for the MoveItems service call
     * @param req the request (message id and "to" mailbox id)
     * @throws IOException
     */
    protected void messageMoveRequest(MessageMoveRequest req) throws IOException {
        // Retrieve the message and mailbox; punt if either are null
        Message msg = Message.restoreMessageWithId(mContext, req.mMessageId);
        if (msg == null) return;
        Cursor c = mContentResolver.query(ContentUris.withAppendedId(Message.UPDATED_CONTENT_URI,
                msg.mId), new String[] {MessageColumns.MAILBOX_KEY}, null, null, null);
        if (c == null) throw new ProviderUnavailableException();
        Mailbox srcMailbox = null;
        try {
            if (!c.moveToNext()) return;
            srcMailbox = Mailbox.restoreMailboxWithId(mContext, c.getLong(0));
        } finally {
            c.close();
        }
        if (srcMailbox == null) return;
        Mailbox dstMailbox = Mailbox.restoreMailboxWithId(mContext, req.mMailboxId);
        if (dstMailbox == null) return;
        Serializer s = new Serializer();
        s.start(Tags.MOVE_MOVE_ITEMS).start(Tags.MOVE_MOVE);
        s.data(Tags.MOVE_SRCMSGID, msg.mServerId);
        s.data(Tags.MOVE_SRCFLDID, srcMailbox.mServerId);
        s.data(Tags.MOVE_DSTFLDID, dstMailbox.mServerId);
        s.end().end().done();
        EasResponse resp = sendHttpClientPost("MoveItems", s.toByteArray());
        try {
            int status = resp.getStatus();
            if (status == HttpStatus.SC_OK) {
                if (!resp.isEmpty()) {
                    InputStream is = resp.getInputStream();
                    MoveItemsParser p = new MoveItemsParser(is, this);
                    p.parse();
                    int statusCode = p.getStatusCode();
                    ContentValues cv = new ContentValues();
                    if (statusCode == MoveItemsParser.STATUS_CODE_REVERT) {
                        // Restore the old mailbox id
                        cv.put(MessageColumns.MAILBOX_KEY, srcMailbox.mServerId);
                        mContentResolver.update(
                                ContentUris.withAppendedId(Message.CONTENT_URI, req.mMessageId),
                                cv, null, null);
                    } else if (statusCode == MoveItemsParser.STATUS_CODE_SUCCESS) {
                        // Update with the new server id
                        cv.put(SyncColumns.SERVER_ID, p.getNewServerId());
                        cv.put(Message.FLAGS, msg.mFlags | MESSAGE_FLAG_MOVED_MESSAGE);
                        mContentResolver.update(
                                ContentUris.withAppendedId(Message.CONTENT_URI, req.mMessageId),
                                cv, null, null);
                    }
                    if (statusCode == MoveItemsParser.STATUS_CODE_SUCCESS
                            || statusCode == MoveItemsParser.STATUS_CODE_REVERT) {
                        // If we revert or succeed, we no longer need the update information
                        // OR the now-duplicate email (the new copy will be synced down)
                        mContentResolver.delete(ContentUris.withAppendedId(
                                Message.UPDATED_CONTENT_URI, req.mMessageId), null, null);
                    } else {
                        // In this case, we're retrying, so do nothing.  The request will be
                        // handled next sync
                    }
                }
            } else if (EasResponse.isAuthError(status)) {
                throw new EasAuthenticationException();
            } else {
                userLog("Move items request failed, code: " + status);
                throw new IOException();
            }
        } finally {
            resp.close();
        }
    }

    /**
     * Responds to a meeting request.  The MeetingResponseRequest is basically our
     * wrapper for the meetingResponse service call
     * @param req the request (message id and response code)
     * @throws IOException
     */
    protected void sendMeetingResponse(MeetingResponseRequest req) throws IOException {
        // Retrieve the message and mailbox; punt if either are null
        Message msg = Message.restoreMessageWithId(mContext, req.mMessageId);
        if (msg == null) return;
        Mailbox mailbox = Mailbox.restoreMailboxWithId(mContext, msg.mMailboxKey);
        if (mailbox == null) return;
        Serializer s = new Serializer();
        s.start(Tags.MREQ_MEETING_RESPONSE).start(Tags.MREQ_REQUEST);
        s.data(Tags.MREQ_USER_RESPONSE, Integer.toString(req.mResponse));
        s.data(Tags.MREQ_COLLECTION_ID, mailbox.mServerId);
        s.data(Tags.MREQ_REQ_ID, msg.mServerId);
        s.end().end().done();
        EasResponse resp = sendHttpClientPost("MeetingResponse", s.toByteArray());
        try {
            int status = resp.getStatus();
            if (status == HttpStatus.SC_OK) {
                if (!resp.isEmpty()) {
                    InputStream is = resp.getInputStream();
                    new MeetingResponseParser(is, this).parse();
                    String meetingInfo = msg.mMeetingInfo;
                    if (meetingInfo != null) {
                        String responseRequested = new PackedString(meetingInfo).get(
                                MeetingInfo.MEETING_RESPONSE_REQUESTED);
                        // If there's no tag, or a non-zero tag, we send the response mail
                        if ("0".equals(responseRequested)) {
                            return;
                        }
                    }
                    sendMeetingResponseMail(msg, req.mResponse);
                }
            } else if (EasResponse.isAuthError(status)) {
                throw new EasAuthenticationException();
            } else {
                userLog("Meeting response request failed, code: " + status);
                throw new IOException();
            }
        } finally {
            resp.close();
       }
    }

    /**
     * Using mUserName and mPassword, lazily create the strings that are commonly used in our HTTP
     * POSTs, including the authentication header string, the base URI we use to communicate with
     * EAS, and the user information string (user, deviceId, and deviceType)
     */
    private void cacheAuthUserAndBaseUriStrings() {
        if (mAuthString == null || mUserString == null || mBaseUriString == null) {
            String safeUserName = Uri.encode(mUserName);
            String cs = mUserName + ':' + mPassword;
            mAuthString = "Basic " + Base64.encodeToString(cs.getBytes(), Base64.NO_WRAP);
            mUserString = "&User=" + safeUserName + "&DeviceId=" + mDeviceId +
                "&DeviceType=" + DEVICE_TYPE;
            String scheme =
                EmailClientConnectionManager.makeScheme(mSsl, mTrustSsl, mClientCertAlias);
            mBaseUriString = scheme + "://" + mHostAddress + "/Microsoft-Server-ActiveSync";
        }
    }

    @VisibleForTesting
    String makeUriString(String cmd, String extra) {
        cacheAuthUserAndBaseUriStrings();
        String uriString = mBaseUriString;
        if (cmd != null) {
            uriString += "?Cmd=" + cmd + mUserString;
        }
        if (extra != null) {
            uriString += extra;
        }
        return uriString;
    }

    /**
     * Set standard HTTP headers, using a policy key if required
     * @param method the method we are going to send
     * @param usePolicyKey whether or not a policy key should be sent in the headers
     */
    /*package*/ void setHeaders(HttpRequestBase method, boolean usePolicyKey) {
        method.setHeader("Authorization", mAuthString);
        method.setHeader("MS-ASProtocolVersion", mProtocolVersion);
        method.setHeader("User-Agent", USER_AGENT);
        method.setHeader("Accept-Encoding", "gzip");
        if (usePolicyKey) {
            // If there's an account in existence, use its key; otherwise (we're creating the
            // account), send "0".  The server will respond with code 449 if there are policies
            // to be enforced
            String key = "0";
            if (mAccount != null) {
                String accountKey = mAccount.mSecuritySyncKey;
                if (!TextUtils.isEmpty(accountKey)) {
                    key = accountKey;
                }
            }
            method.setHeader("X-MS-PolicyKey", key);
        }
    }

    protected void setConnectionParameters(
            boolean useSsl, boolean trustAllServerCerts, String clientCertAlias)
            throws CertificateException {

        EmailClientConnectionManager connManager = getClientConnectionManager();

        mSsl = useSsl;
        mTrustSsl = trustAllServerCerts;
        mClientCertAlias = clientCertAlias;

        // Register the new alias, if needed.
        if (mClientCertAlias != null) {
            // Ensure that the connection manager knows to use the proper client certificate
            // when establishing connections for this service.
            connManager.registerClientCert(mContext, mClientCertAlias, mTrustSsl);
        }
    }

    private EmailClientConnectionManager getClientConnectionManager() {
        return ExchangeService.getClientConnectionManager();
    }

    private HttpClient getHttpClient(int timeout) {
        HttpParams params = new BasicHttpParams();
        HttpConnectionParams.setConnectionTimeout(params, CONNECTION_TIMEOUT);
        HttpConnectionParams.setSoTimeout(params, timeout);
        HttpConnectionParams.setSocketBufferSize(params, 8192);
        HttpClient client = new DefaultHttpClient(getClientConnectionManager(), params);
        return client;
    }

    public EasResponse sendHttpClientPost(String cmd, byte[] bytes) throws IOException {
        return sendHttpClientPost(cmd, new ByteArrayEntity(bytes), COMMAND_TIMEOUT);
    }

    protected EasResponse sendHttpClientPost(String cmd, HttpEntity entity) throws IOException {
        return sendHttpClientPost(cmd, entity, COMMAND_TIMEOUT);
    }

    protected EasResponse sendPing(byte[] bytes, int heartbeat) throws IOException {
       Thread.currentThread().setName(mAccount.mDisplayName + ": Ping");
       return sendHttpClientPost(PING_COMMAND, new ByteArrayEntity(bytes), (heartbeat+5)*SECONDS);
    }

    /**
     * Convenience method for executePostWithTimeout for use other than with the Ping command
     */
    protected EasResponse executePostWithTimeout(HttpClient client, HttpPost method, int timeout)
            throws IOException {
        return executePostWithTimeout(client, method, timeout, false);
    }

    /**
     * Handle executing an HTTP POST command with proper timeout, watchdog, and ping behavior
     * @param client the HttpClient
     * @param method the HttpPost
     * @param timeout the timeout before failure, in ms
     * @param isPingCommand whether the POST is for the Ping command (requires wakelock logic)
     * @return the HttpResponse
     * @throws IOException
     */
    protected EasResponse executePostWithTimeout(HttpClient client, HttpPost method, int timeout,
            boolean isPingCommand) throws IOException {
        synchronized(getSynchronizer()) {
            mPendingPost = method;
            long alarmTime = timeout + WATCHDOG_TIMEOUT_ALLOWANCE;
            if (isPingCommand) {
                ExchangeService.runAsleep(mMailboxId, alarmTime);
            } else {
                ExchangeService.setWatchdogAlarm(mMailboxId, alarmTime);
            }
        }
        try {
            return EasResponse.fromHttpRequest(getClientConnectionManager(), client, method);
        } finally {
            synchronized(getSynchronizer()) {
                if (isPingCommand) {
                    ExchangeService.runAwake(mMailboxId);
                } else {
                    ExchangeService.clearWatchdogAlarm(mMailboxId);
                }
                mPendingPost = null;
            }
        }
    }

    public EasResponse sendHttpClientPost(String cmd, HttpEntity entity, int timeout)
            throws IOException {
        HttpClient client = getHttpClient(timeout);
        boolean isPingCommand = cmd.equals(PING_COMMAND);

        // Split the mail sending commands
        String extra = null;
        boolean msg = false;
        if (cmd.startsWith("SmartForward&") || cmd.startsWith("SmartReply&")) {
            int cmdLength = cmd.indexOf('&');
            extra = cmd.substring(cmdLength);
            cmd = cmd.substring(0, cmdLength);
            msg = true;
        } else if (cmd.startsWith("SendMail&")) {
            msg = true;
        }

        String us = makeUriString(cmd, extra);
        HttpPost method = new HttpPost(URI.create(us));
        // Send the proper Content-Type header; it's always wbxml except for messages when
        // the EAS protocol version is < 14.0
        // If entity is null (e.g. for attachments), don't set this header
        if (msg && (mProtocolVersionDouble < Eas.SUPPORTED_PROTOCOL_EX2010_DOUBLE)) {
            method.setHeader("Content-Type", "message/rfc822");
        } else if (entity != null) {
            method.setHeader("Content-Type", "application/vnd.ms-sync.wbxml");
        }
        setHeaders(method, !isPingCommand);
        // NOTE
        // The next lines are added at the insistence of $VENDOR, who is seeing inappropriate
        // network activity related to the Ping command on some networks with some servers.
        // This code should be removed when the underlying issue is resolved
        if (isPingCommand) {
            method.setHeader("Connection", "close");
        }
        method.setEntity(entity);
        return executePostWithTimeout(client, method, timeout, isPingCommand);
    }

    protected EasResponse sendHttpClientOptions() throws IOException {
        cacheAuthUserAndBaseUriStrings();
        // For OPTIONS, just use the base string and the single header
        String uriString = mBaseUriString;
        HttpOptions method = new HttpOptions(URI.create(uriString));
        method.setHeader("Authorization", mAuthString);
        method.setHeader("User-Agent", USER_AGENT);
        HttpClient client = getHttpClient(COMMAND_TIMEOUT);
        return EasResponse.fromHttpRequest(getClientConnectionManager(), client, method);
    }

    String getTargetCollectionClassFromCursor(Cursor c) {
        int type = c.getInt(Mailbox.CONTENT_TYPE_COLUMN);
        if (type == Mailbox.TYPE_CONTACTS) {
            return "Contacts";
        } else if (type == Mailbox.TYPE_CALENDAR) {
            return "Calendar";
        } else {
            return "Email";
        }
    }

    /**
     * Negotiate provisioning with the server.  First, get policies form the server and see if
     * the policies are supported by the device.  Then, write the policies to the account and
     * tell SecurityPolicy that we have policies in effect.  Finally, see if those policies are
     * active; if so, acknowledge the policies to the server and get a final policy key that we
     * use in future EAS commands and write this key to the account.
     * @return whether or not provisioning has been successful
     * @throws IOException
     */
    public static boolean tryProvision(EasSyncService svc) throws IOException {
        // First, see if provisioning is even possible, i.e. do we support the policies required
        // by the server
        ProvisionParser pp = canProvision(svc);
        if (pp == null) return false;
        Context context = svc.mContext;
        Account account = svc.mAccount;
        // Get the policies from ProvisionParser
        Policy policy = pp.getPolicy();
        Policy oldPolicy = null;
        // Grab the old policy (if any)
        if (svc.mAccount.mPolicyKey > 0) {
            oldPolicy = Policy.restorePolicyWithId(context, account.mPolicyKey);
        }
        // Update the account with a null policyKey (the key we've gotten is
        // temporary and cannot be used for syncing)
        PolicyServiceProxy.setAccountPolicy(context, account.mId, policy, null);
        // Make sure mAccount is current (with latest policy key)
        account.refresh(context);
        if (pp.getRemoteWipe()) {
            // We've gotten a remote wipe command
            ExchangeService.alwaysLog("!!! Remote wipe request received");
            // Start by setting the account to security hold
            PolicyServiceProxy.setAccountHoldFlag(context, account, true);
            // Force a stop to any running syncs for this account (except this one)
            ExchangeService.stopNonAccountMailboxSyncsForAccount(account.mId);

            // First, we've got to acknowledge it, but wrap the wipe in try/catch so that
            // we wipe the device regardless of any errors in acknowledgment
            try {
                ExchangeService.alwaysLog("!!! Acknowledging remote wipe to server");
                acknowledgeRemoteWipe(svc, pp.getSecuritySyncKey());
            } catch (Exception e) {
                // Because remote wipe is such a high priority task, we don't want to
                // circumvent it if there's an exception in acknowledgment
            }
            // Then, tell SecurityPolicy to wipe the device
            ExchangeService.alwaysLog("!!! Executing remote wipe");
            PolicyServiceProxy.remoteWipe(context);
            return false;
        } else if (pp.hasSupportablePolicySet() && PolicyServiceProxy.isActive(context, policy)) {
            // See if the required policies are in force; if they are, acknowledge the policies
            // to the server and get the final policy key
            // NOTE: For EAS 14.0, we already have the acknowledgment in the ProvisionParser
            String securitySyncKey;
            if (svc.mProtocolVersionDouble == Eas.SUPPORTED_PROTOCOL_EX2010_DOUBLE) {
                securitySyncKey = pp.getSecuritySyncKey();
            } else {
                securitySyncKey = acknowledgeProvision(svc, pp.getSecuritySyncKey(),
                        PROVISION_STATUS_OK);
            }
            if (securitySyncKey != null) {
                // If attachment policies have changed, fix up any affected attachment records
                if (oldPolicy != null) {
                    if ((oldPolicy.mDontAllowAttachments != policy.mDontAllowAttachments) ||
                            (oldPolicy.mMaxAttachmentSize != policy.mMaxAttachmentSize)) {
                        Policy.setAttachmentFlagsForNewPolicy(context, account, policy);
                    }
                }
                // Write the final policy key to the Account and say we've been successful
                PolicyServiceProxy.setAccountPolicy(context, account.mId, policy, securitySyncKey);
                // Release any mailboxes that might be in a security hold
                ExchangeService.releaseSecurityHold(account);
                return true;
            }
        }
        return false;
    }

    private static String getPolicyType(Double protocolVersion) {
        return (protocolVersion >=
            Eas.SUPPORTED_PROTOCOL_EX2007_DOUBLE) ? EAS_12_POLICY_TYPE : EAS_2_POLICY_TYPE;
    }

    /**
     * Obtain a set of policies from the server and determine whether those policies are supported
     * by the device.
     * @return the ProvisionParser (holds policies and key) if we receive policies; null otherwise
     * @throws IOException
     */
    public static ProvisionParser canProvision(EasSyncService svc) throws IOException {
        Serializer s = new Serializer();
        Double protocolVersion = svc.mProtocolVersionDouble;
        s.start(Tags.PROVISION_PROVISION);
        if (svc.mProtocolVersionDouble >= Eas.SUPPORTED_PROTOCOL_EX2010_SP1_DOUBLE) {
            // Send settings information in 14.1 and greater
            s.start(Tags.SETTINGS_DEVICE_INFORMATION).start(Tags.SETTINGS_SET);
            s.data(Tags.SETTINGS_MODEL, Build.MODEL);
            //s.data(Tags.SETTINGS_IMEI, "");
            //s.data(Tags.SETTINGS_FRIENDLY_NAME, "Friendly Name");
            s.data(Tags.SETTINGS_OS, "Android " + Build.VERSION.RELEASE);
            //s.data(Tags.SETTINGS_OS_LANGUAGE, "");
            //s.data(Tags.SETTINGS_PHONE_NUMBER, "");
            //s.data(Tags.SETTINGS_MOBILE_OPERATOR, "");
            s.data(Tags.SETTINGS_USER_AGENT, EasSyncService.USER_AGENT);
            s.end().end();  // SETTINGS_SET, SETTINGS_DEVICE_INFORMATION
        }
        s.start(Tags.PROVISION_POLICIES);
        s.start(Tags.PROVISION_POLICY);
        s.data(Tags.PROVISION_POLICY_TYPE, getPolicyType(protocolVersion));
        s.end().end().end().done(); // PROVISION_POLICY, PROVISION_POLICIES, PROVISION_PROVISION
        EasResponse resp = svc.sendHttpClientPost("Provision", s.toByteArray());
        try {
            int code = resp.getStatus();
            if (code == HttpStatus.SC_OK) {
                InputStream is = resp.getInputStream();
                ProvisionParser pp = new ProvisionParser(is, svc);
                if (pp.parse()) {
                    // The PolicySet in the ProvisionParser will have the requirements for all KNOWN
                    // policies.  If others are required, hasSupportablePolicySet will be false
                    if (pp.hasSupportablePolicySet() &&
                            svc.mProtocolVersionDouble == Eas.SUPPORTED_PROTOCOL_EX2010_DOUBLE) {
                        // In EAS 14.0, we need the final security key in order to use the settings
                        // command
                        String policyKey = acknowledgeProvision(svc, pp.getSecuritySyncKey(),
                                PROVISION_STATUS_OK);
                        if (policyKey != null) {
                            pp.setSecuritySyncKey(policyKey);
                        }
                    } else if (!pp.hasSupportablePolicySet())  {
                        // Try to acknowledge using the "partial" status (i.e. we can partially
                        // accommodate the required policies).  The server will agree to this if the
                        // "allow non-provisionable devices" setting is enabled on the server
                        ExchangeService.log("PolicySet is NOT fully supportable");
                        if (acknowledgeProvision(svc, pp.getSecuritySyncKey(),
                                PROVISION_STATUS_PARTIAL) != null) {
                            // The server's ok with our inability to support policies, so we'll
                            // clear them
                            pp.clearUnsupportablePolicies();
                        }
                    }
                    return pp;
                }
            }
        } finally {
            resp.close();
        }

        // On failures, simply return null
        return null;
    }

    /**
     * Acknowledge that we support the policies provided by the server, and that these policies
     * are in force.
     * @param tempKey the initial (temporary) policy key sent by the server
     * @return the final policy key, which can be used for syncing
     * @throws IOException
     */
    private static void acknowledgeRemoteWipe(EasSyncService svc, String tempKey)
            throws IOException {
        acknowledgeProvisionImpl(svc, tempKey, PROVISION_STATUS_OK, true);
    }

    private static String acknowledgeProvision(EasSyncService svc, String tempKey, String result)
            throws IOException {
        return acknowledgeProvisionImpl(svc, tempKey, result, false);
    }

    private static String acknowledgeProvisionImpl(EasSyncService svc, String tempKey,
            String status, boolean remoteWipe) throws IOException {
        Serializer s = new Serializer();
        s.start(Tags.PROVISION_PROVISION).start(Tags.PROVISION_POLICIES);
        s.start(Tags.PROVISION_POLICY);

        // Use the proper policy type, depending on EAS version
        s.data(Tags.PROVISION_POLICY_TYPE, getPolicyType(svc.mProtocolVersionDouble));

        s.data(Tags.PROVISION_POLICY_KEY, tempKey);
        s.data(Tags.PROVISION_STATUS, status);
        s.end().end(); // PROVISION_POLICY, PROVISION_POLICIES
        if (remoteWipe) {
            s.start(Tags.PROVISION_REMOTE_WIPE);
            s.data(Tags.PROVISION_STATUS, PROVISION_STATUS_OK);
            s.end();
        }
        s.end().done(); // PROVISION_PROVISION
        EasResponse resp = svc.sendHttpClientPost("Provision", s.toByteArray());
        try {
            int code = resp.getStatus();
            if (code == HttpStatus.SC_OK) {
                InputStream is = resp.getInputStream();
                ProvisionParser pp = new ProvisionParser(is, svc);
                if (pp.parse()) {
                    // Return the final policy key from the ProvisionParser
                    String result = (pp.getSecuritySyncKey() == null) ? "failed" : "confirmed";
                    ExchangeService.log("Provision " + result + " for " +
                            (PROVISION_STATUS_PARTIAL.equals(status) ? "PART" : "FULL") + " set");
                    return pp.getSecuritySyncKey();
                }
            }
        } finally {
            resp.close();
        }
        // On failures, log issue and return null
        ExchangeService.log("Provisioning failed for" +
                (PROVISION_STATUS_PARTIAL.equals(status) ? "PART" : "FULL") + " set");
        return null;
    }

    private boolean sendSettings() throws IOException {
        Serializer s = new Serializer();
        s.start(Tags.SETTINGS_SETTINGS);
        s.start(Tags.SETTINGS_DEVICE_INFORMATION).start(Tags.SETTINGS_SET);
        s.data(Tags.SETTINGS_MODEL, Build.MODEL);
        s.data(Tags.SETTINGS_OS, "Android " + Build.VERSION.RELEASE);
        s.data(Tags.SETTINGS_USER_AGENT, USER_AGENT);
        s.end().end().end().done(); // SETTINGS_SET, SETTINGS_DEVICE_INFORMATION, SETTINGS_SETTINGS
        EasResponse resp = sendHttpClientPost("Settings", s.toByteArray());
        try {
            int code = resp.getStatus();
            if (code == HttpStatus.SC_OK) {
                InputStream is = resp.getInputStream();
                SettingsParser sp = new SettingsParser(is, this);
                return sp.parse();
            }
        } finally {
            resp.close();
        }
        // On failures, simply return false
        return false;
    }

<<<<<<< HEAD
    /** Common code to sync E+PIM data
=======
    /**
     * Translate exit status code to service status code (used in callbacks)
     * @param exitStatus the service's exit status
     * @return the corresponding service status
     */
    private int exitStatusToServiceStatus(int exitStatus) {
        switch(exitStatus) {
            case EXIT_SECURITY_FAILURE:
                return EmailServiceStatus.SECURITY_FAILURE;
            case EXIT_LOGIN_FAILURE:
                return EmailServiceStatus.LOGIN_FAILED;
            default:
                return EmailServiceStatus.SUCCESS;
        }
    }

    /**
     * Performs FolderSync
     *
     * @throws IOException
     * @throws EasParserException
     */
    public void runAccountMailbox() throws IOException, EasParserException {
        // Check that the account's mailboxes are consistent
        MailboxUtilities.checkMailboxConsistency(mContext, mAccount.mId);
        // Initialize exit status to success
        mExitStatus = EXIT_DONE;
        try {
            try {
                ExchangeService.callback()
                    .syncMailboxListStatus(mAccount.mId, EmailServiceStatus.IN_PROGRESS, 0);
            } catch (RemoteException e1) {
                // Don't care if this fails
            }

            if (mAccount.mSyncKey == null) {
                mAccount.mSyncKey = "0";
                userLog("Account syncKey INIT to 0");
                ContentValues cv = new ContentValues();
                cv.put(AccountColumns.SYNC_KEY, mAccount.mSyncKey);
                mAccount.update(mContext, cv);
            }

            boolean firstSync = mAccount.mSyncKey.equals("0");
            if (firstSync) {
                userLog("Initial FolderSync");
            }

            // When we first start up, change all mailboxes to push.
            ContentValues cv = new ContentValues();
            cv.put(Mailbox.SYNC_INTERVAL, Mailbox.CHECK_INTERVAL_PUSH);
            if (mContentResolver.update(Mailbox.CONTENT_URI, cv,
                    WHERE_ACCOUNT_AND_SYNC_INTERVAL_PING,
                    new String[] {Long.toString(mAccount.mId)}) > 0) {
                ExchangeService.kick("change ping boxes to push");
            }

            // Determine our protocol version, if we haven't already and save it in the Account
            // Also re-check protocol version at least once a day (in case of upgrade)
            if (mAccount.mProtocolVersion == null || firstSync ||
                   ((System.currentTimeMillis() - mMailbox.mSyncTime) > DAYS)) {
                userLog("Determine EAS protocol version");
                EasResponse resp = sendHttpClientOptions();
                try {
                    int code = resp.getStatus();
                    userLog("OPTIONS response: ", code);
                    if (code == HttpStatus.SC_OK) {
                        Header header = resp.getHeader("MS-ASProtocolCommands");
                        userLog(header.getValue());
                        header = resp.getHeader("ms-asprotocolversions");
                        try {
                            setupProtocolVersion(this, header);
                        } catch (MessagingException e) {
                            // Since we've already validated, this can't really happen
                            // But if it does, we'll rethrow this...
                            throw new IOException();
                        }
                        // Save the protocol version
                        cv.clear();
                        // Save the protocol version in the account; if we're using 12.0 or greater,
                        // set the flag for support of SmartForward
                        cv.put(Account.PROTOCOL_VERSION, mProtocolVersion);
                        mAccount.update(mContext, cv);
                        cv.clear();
                        // Save the sync time of the account mailbox to current time
                        cv.put(Mailbox.SYNC_TIME, System.currentTimeMillis());
                        mMailbox.update(mContext, cv);
                     } else {
                        errorLog("OPTIONS command failed; throwing IOException");
                        throw new IOException();
                    }
                } finally {
                    resp.close();
                }
            }

            // Make sure we've upgraded flags for ICS if we're using v12.0 or later
            if (mProtocolVersionDouble >= 12.0 &&
                    (mAccount.mFlags & Account.FLAGS_SUPPORTS_SEARCH) == 0) {
                cv.clear();
                mAccount.mFlags = mAccount.mFlags | Account.FLAGS_SUPPORTS_SMART_FORWARD |
                        Account.FLAGS_SUPPORTS_SEARCH | Account.FLAGS_SUPPORTS_GLOBAL_SEARCH;
                cv.put(AccountColumns.FLAGS, mAccount.mFlags);
                mAccount.update(mContext, cv);
            }

            // Change all pushable boxes to push when we start the account mailbox
            if (mAccount.mSyncInterval == Account.CHECK_INTERVAL_PUSH) {
                cv.clear();
                cv.put(Mailbox.SYNC_INTERVAL, Mailbox.CHECK_INTERVAL_PUSH);
                if (mContentResolver.update(Mailbox.CONTENT_URI, cv,
                        ExchangeService.WHERE_IN_ACCOUNT_AND_PUSHABLE,
                        new String[] {Long.toString(mAccount.mId)}) > 0) {
                    userLog("Push account; set pushable boxes to push...");
                }
            }

            while (!mStop) {
                // If we're not allowed to sync (e.g. roaming policy), leave now
                if (!ExchangeService.canAutoSync(mAccount)) return;
                userLog("Sending Account syncKey: ", mAccount.mSyncKey);
                Serializer s = new Serializer();
                s.start(Tags.FOLDER_FOLDER_SYNC).start(Tags.FOLDER_SYNC_KEY)
                    .text(mAccount.mSyncKey).end().end().done();
                EasResponse resp = sendHttpClientPost("FolderSync", s.toByteArray());
                try {
                    if (mStop) break;
                    int code = resp.getStatus();
                    if (code == HttpStatus.SC_OK) {
                        if (!resp.isEmpty()) {
                            InputStream is = resp.getInputStream();
                            // Returns true if we need to sync again
                            if (new FolderSyncParser(is, new AccountSyncAdapter(this)).parse()) {
                                continue;
                            }
                        }
                    } else if (EasResponse.isProvisionError(code)) {
                        userLog("FolderSync provisioning error: ", code);
                        throw new CommandStatusException(CommandStatus.NEEDS_PROVISIONING);
                    } else if (EasResponse.isAuthError(code)) {
                        userLog("FolderSync auth error: ", code);
                        mExitStatus = EXIT_LOGIN_FAILURE;
                        return;
                    } else {
                        userLog("FolderSync response error: ", code);
                    }
                } finally {
                    resp.close();
                }

                // Change all push/hold boxes to push
                cv.clear();
                cv.put(Mailbox.SYNC_INTERVAL, Account.CHECK_INTERVAL_PUSH);
                if (mContentResolver.update(Mailbox.CONTENT_URI, cv,
                        WHERE_PUSH_HOLD_NOT_ACCOUNT_MAILBOX,
                        new String[] {Long.toString(mAccount.mId)}) > 0) {
                    userLog("Set push/hold boxes to push...");
                }

                try {
                    ExchangeService.callback()
                        .syncMailboxListStatus(mAccount.mId, exitStatusToServiceStatus(mExitStatus),
                                0);
                } catch (RemoteException e1) {
                    // Don't care if this fails
                }

                // Before each run of the pingLoop, if this Account has a PolicySet, make sure it's
                // active; otherwise, clear out the key/flag.  This should cause a provisioning
                // error on the next POST, and start the security sequence over again
                String key = mAccount.mSecuritySyncKey;
                if (!TextUtils.isEmpty(key)) {
                    Policy policy = Policy.restorePolicyWithId(mContext, mAccount.mPolicyKey);
                    if ((policy != null) && !SecurityPolicyDelegate.isActive(mContext, policy)) {
                        resetSecurityPolicies();
                    }
                }

                // Wait for push notifications.
                String threadName = Thread.currentThread().getName();
                try {
                    runPingLoop();
                } catch (StaleFolderListException e) {
                    // We break out if we get told about a stale folder list
                    userLog("Ping interrupted; folder list requires sync...");
                } catch (IllegalHeartbeatException e) {
                    // If we're sending an illegal heartbeat, reset either the min or the max to
                    // that heartbeat
                    resetHeartbeats(e.mLegalHeartbeat);
                } finally {
                    Thread.currentThread().setName(threadName);
                }
            }
        } catch (CommandStatusException e) {
            // If the sync error is a provisioning failure (perhaps policies changed),
            // let's try the provisioning procedure
            // Provisioning must only be attempted for the account mailbox - trying to
            // provision any other mailbox may result in race conditions and the
            // creation of multiple policy keys.
            int status = e.mStatus;
            if (CommandStatus.isNeedsProvisioning(status)) {
                if (!tryProvision()) {
                    // Set the appropriate failure status
                    mExitStatus = EXIT_SECURITY_FAILURE;
                    return;
                }
            } else if (CommandStatus.isDeniedAccess(status)) {
                mExitStatus = EXIT_ACCESS_DENIED;
                try {
                    ExchangeService.callback().syncMailboxListStatus(mAccount.mId,
                            EmailServiceStatus.ACCESS_DENIED, 0);
                } catch (RemoteException e1) {
                    // Don't care if this fails
                }
                return;
            } else {
                userLog("Unexpected status: " + CommandStatus.toString(status));
                mExitStatus = EXIT_EXCEPTION;
            }
        } catch (IOException e) {
            // We catch this here to send the folder sync status callback
            // A folder sync failed callback will get sent from run()
            try {
                if (!mStop) {
                    // NOTE: The correct status is CONNECTION_ERROR, but the UI displays this, and
                    // it's not really appropriate for EAS as this is not unexpected for a ping and
                    // connection errors are retried in any case
                    ExchangeService.callback()
                        .syncMailboxListStatus(mAccount.mId, EmailServiceStatus.SUCCESS, 0);
                }
            } catch (RemoteException e1) {
                // Don't care if this fails
            }
            throw e;
        }
    }

    /**
     * Reset either our minimum or maximum ping heartbeat to a heartbeat known to be legal
     * @param legalHeartbeat a known legal heartbeat (from the EAS server)
     */
    /*package*/ void resetHeartbeats(int legalHeartbeat) {
        userLog("Resetting min/max heartbeat, legal = " + legalHeartbeat);
        // We are here because the current heartbeat (mPingHeartbeat) is invalid.  Depending on
        // whether the argument is above or below the current heartbeat, we can infer the need to
        // change either the minimum or maximum heartbeat
        if (legalHeartbeat > mPingHeartbeat) {
            // The legal heartbeat is higher than the ping heartbeat; therefore, our minimum was
            // too low.  We respond by raising either or both of the minimum heartbeat or the
            // force heartbeat to the argument value
            if (mPingMinHeartbeat < legalHeartbeat) {
                mPingMinHeartbeat = legalHeartbeat;
            }
            if (mPingForceHeartbeat < legalHeartbeat) {
                mPingForceHeartbeat = legalHeartbeat;
            }
            // If our minimum is now greater than the max, bring them together
            if (mPingMinHeartbeat > mPingMaxHeartbeat) {
                mPingMaxHeartbeat = legalHeartbeat;
            }
        } else if (legalHeartbeat < mPingHeartbeat) {
            // The legal heartbeat is lower than the ping heartbeat; therefore, our maximum was
            // too high.  We respond by lowering the maximum to the argument value
            mPingMaxHeartbeat = legalHeartbeat;
            // If our maximum is now less than the minimum, bring them together
            if (mPingMaxHeartbeat < mPingMinHeartbeat) {
                mPingMinHeartbeat = legalHeartbeat;
            }
        }
        // Set current heartbeat to the legal heartbeat
        mPingHeartbeat = legalHeartbeat;
        // Allow the heartbeat logic to run
        mPingHeartbeatDropped = false;
    }

    private void pushFallback(long mailboxId) {
        Mailbox mailbox = Mailbox.restoreMailboxWithId(mContext, mailboxId);
        if (mailbox == null) {
            return;
        }
        ContentValues cv = new ContentValues();
        int mins = PING_FALLBACK_PIM;
        if (mailbox.mType == Mailbox.TYPE_INBOX) {
            mins = PING_FALLBACK_INBOX;
        }
        cv.put(Mailbox.SYNC_INTERVAL, mins);
        mContentResolver.update(ContentUris.withAppendedId(Mailbox.CONTENT_URI, mailboxId),
                cv, null, null);
        errorLog("*** PING ERROR LOOP: Set " + mailbox.mDisplayName + " to " + mins + " min sync");
        ExchangeService.kick("push fallback");
    }

    /**
     * Simplistic attempt to determine a NAT timeout, based on experience with various carriers
     * and networks.  The string "reset by peer" is very common in these situations, so we look for
     * that specifically.  We may add additional tests here as more is learned.
     * @param message
     * @return whether this message is likely associated with a NAT failure
     */
    private boolean isLikelyNatFailure(String message) {
        if (message == null) return false;
        if (message.contains("reset by peer")) {
            return true;
        }
        return false;
    }

    private void runPingLoop() throws IOException, StaleFolderListException,
            IllegalHeartbeatException, CommandStatusException {
        int pingHeartbeat = mPingHeartbeat;
        userLog("runPingLoop");
        // Do push for all sync services here
        long endTime = System.currentTimeMillis() + (30*MINUTES);
        HashMap<String, Integer> pingErrorMap = new HashMap<String, Integer>();
        ArrayList<String> readyMailboxes = new ArrayList<String>();
        ArrayList<String> notReadyMailboxes = new ArrayList<String>();
        int pingWaitCount = 0;
        long inboxId = -1;

        while ((System.currentTimeMillis() < endTime) && !mStop) {
            // Count of pushable mailboxes
            int pushCount = 0;
            // Count of mailboxes that can be pushed right now
            int canPushCount = 0;
            // Count of uninitialized boxes
            int uninitCount = 0;

            Serializer s = new Serializer();
            Cursor c = mContentResolver.query(Mailbox.CONTENT_URI, Mailbox.CONTENT_PROJECTION,
                    MailboxColumns.ACCOUNT_KEY + '=' + mAccount.mId +
                    AND_FREQUENCY_PING_PUSH_AND_NOT_ACCOUNT_MAILBOX, null, null);
            if (c == null) throw new ProviderUnavailableException();
            notReadyMailboxes.clear();
            readyMailboxes.clear();
            // Look for an inbox, and remember its id
            if (inboxId == -1) {
                inboxId = Mailbox.findMailboxOfType(mContext, mAccount.mId, Mailbox.TYPE_INBOX);
            }
            try {
                // Loop through our pushed boxes seeing what is available to push
                while (c.moveToNext()) {
                    pushCount++;
                    // Two requirements for push:
                    // 1) ExchangeService tells us the mailbox is syncable (not running/not stopped)
                    // 2) The syncKey isn't "0" (i.e. it's synced at least once)
                    long mailboxId = c.getLong(Mailbox.CONTENT_ID_COLUMN);
                    int pingStatus = ExchangeService.pingStatus(mailboxId);
                    String mailboxName = c.getString(Mailbox.CONTENT_DISPLAY_NAME_COLUMN);
                    if (pingStatus == ExchangeService.PING_STATUS_OK) {
                        String syncKey = c.getString(Mailbox.CONTENT_SYNC_KEY_COLUMN);
                        if ((syncKey == null) || syncKey.equals("0")) {
                            // We can't push until the initial sync is done
                            pushCount--;
                            uninitCount++;
                            continue;
                        }

                        if (canPushCount++ == 0) {
                            // Initialize the Ping command
                            s.start(Tags.PING_PING)
                                .data(Tags.PING_HEARTBEAT_INTERVAL,
                                        Integer.toString(pingHeartbeat))
                                .start(Tags.PING_FOLDERS);
                        }

                        String folderClass = getTargetCollectionClassFromCursor(c);
                        s.start(Tags.PING_FOLDER)
                            .data(Tags.PING_ID, c.getString(Mailbox.CONTENT_SERVER_ID_COLUMN))
                            .data(Tags.PING_CLASS, folderClass)
                            .end();
                        readyMailboxes.add(mailboxName);
                    } else if ((pingStatus == ExchangeService.PING_STATUS_RUNNING) ||
                            (pingStatus == ExchangeService.PING_STATUS_WAITING)) {
                        notReadyMailboxes.add(mailboxName);
                    } else if (pingStatus == ExchangeService.PING_STATUS_UNABLE) {
                        pushCount--;
                        userLog(mailboxName, " in error state; ignore");
                        continue;
                    }
                }
            } finally {
                c.close();
            }

            if (Eas.USER_LOG) {
                if (!notReadyMailboxes.isEmpty()) {
                    userLog("Ping not ready for: " + notReadyMailboxes);
                }
                if (!readyMailboxes.isEmpty()) {
                    userLog("Ping ready for: " + readyMailboxes);
                }
            }

            // If we've waited 10 seconds or more, just ping with whatever boxes are ready
            // But use a shorter than normal heartbeat
            boolean forcePing = !notReadyMailboxes.isEmpty() && (pingWaitCount > 5);

            if ((canPushCount > 0) && ((canPushCount == pushCount) || forcePing)) {
                // If all pingable boxes are ready for push, send Ping to the server
                s.end().end().done();
                pingWaitCount = 0;
                mPostReset = false;
                mPostAborted = false;

                // If we've been stopped, this is a good time to return
                if (mStop) return;

                long pingTime = SystemClock.elapsedRealtime();
                try {
                    // Send the ping, wrapped by appropriate timeout/alarm
                    if (forcePing) {
                        userLog("Forcing ping after waiting for all boxes to be ready");
                    }
                    EasResponse resp =
                        sendPing(s.toByteArray(), forcePing ? mPingForceHeartbeat : pingHeartbeat);

                    try {
                        int code = resp.getStatus();
                        userLog("Ping response: ", code);

                        // If we're not allowed to sync (e.g. roaming policy), terminate gracefully
                        // now; otherwise we might start a sync based on the response
                        if (!ExchangeService.canAutoSync(mAccount)) {
                            mStop = true;
                        }

                        // Return immediately if we've been asked to stop during the ping
                        if (mStop) {
                            userLog("Stopping pingLoop");
                            return;
                        }

                        if (code == HttpStatus.SC_OK) {
                            // Make sure to clear out any pending sync errors
                            ExchangeService.removeFromSyncErrorMap(mMailboxId);
                            if (!resp.isEmpty()) {
                                InputStream is = resp.getInputStream();
                                int pingResult = parsePingResult(is, mContentResolver,
                                        pingErrorMap);
                                // If our ping completed (status = 1), and wasn't forced and we're
                                // not at the maximum, try increasing timeout by two minutes
                                if (pingResult == PROTOCOL_PING_STATUS_COMPLETED && !forcePing) {
                                    if (pingHeartbeat > mPingHighWaterMark) {
                                        mPingHighWaterMark = pingHeartbeat;
                                        userLog("Setting high water mark at: ", mPingHighWaterMark);
                                    }
                                    if ((pingHeartbeat < mPingMaxHeartbeat) &&
                                            !mPingHeartbeatDropped) {
                                        pingHeartbeat += PING_HEARTBEAT_INCREMENT;
                                        if (pingHeartbeat > mPingMaxHeartbeat) {
                                            pingHeartbeat = mPingMaxHeartbeat;
                                        }
                                        userLog("Increase ping heartbeat to ", pingHeartbeat, "s");
                                    }
                                }
                            } else {
                                userLog("Ping returned empty result; throwing IOException");
                                throw new IOException();
                            }
                        } else if (EasResponse.isAuthError(code)) {
                            mExitStatus = EXIT_LOGIN_FAILURE;
                            userLog("Authorization error during Ping: ", code);
                            throw new IOException();
                        }
                    } finally {
                        resp.close();
                    }
                } catch (IOException e) {
                    String message = e.getMessage();
                    // If we get the exception that is indicative of a NAT timeout and if we
                    // haven't yet "fixed" the timeout, back off by two minutes and "fix" it
                    boolean hasMessage = message != null;
                    userLog("IOException runPingLoop: " + (hasMessage ? message : "[no message]"));
                    if (mPostReset) {
                        // Nothing to do in this case; this is ExchangeService telling us to try
                        // another ping.
                    } else if (mPostAborted || isLikelyNatFailure(message)) {
                        long pingLength = SystemClock.elapsedRealtime() - pingTime;
                        if ((pingHeartbeat > mPingMinHeartbeat) &&
                                (pingHeartbeat > mPingHighWaterMark)) {
                            pingHeartbeat -= PING_HEARTBEAT_INCREMENT;
                            mPingHeartbeatDropped = true;
                            if (pingHeartbeat < mPingMinHeartbeat) {
                                pingHeartbeat = mPingMinHeartbeat;
                            }
                            userLog("Decreased ping heartbeat to ", pingHeartbeat, "s");
                        } else if (mPostAborted) {
                            // There's no point in throwing here; this can happen in two cases
                            // 1) An alarm, which indicates minutes without activity; no sense
                            //    backing off
                            // 2) ExchangeService abort, due to sync of mailbox.  Again, we want to
                            //    keep on trying to ping
                            userLog("Ping aborted; retry");
                        } else if (pingLength < 2000) {
                            userLog("Abort or NAT type return < 2 seconds; throwing IOException");
                            throw e;
                        } else {
                            userLog("NAT type IOException");
                        }
                    } else if (hasMessage && message.contains("roken pipe")) {
                        // The "broken pipe" error (uppercase or lowercase "b") seems to be an
                        // internal error, so let's not throw an exception (which leads to delays)
                        // but rather simply run through the loop again
                    } else {
                        throw e;
                    }
                }
            } else if (forcePing) {
                // In this case, there aren't any boxes that are pingable, but there are boxes
                // waiting (for IOExceptions)
                userLog("pingLoop waiting 60s for any pingable boxes");
                sleep(60*SECONDS, true);
            } else if (pushCount > 0) {
                // If we want to Ping, but can't just yet, wait a little bit
                // TODO Change sleep to wait and use notify from ExchangeService when a sync ends
                sleep(2*SECONDS, false);
                pingWaitCount++;
                //userLog("pingLoop waited 2s for: ", (pushCount - canPushCount), " box(es)");
            } else if (uninitCount > 0) {
                // In this case, we're doing an initial sync of at least one mailbox.  Since this
                // is typically a one-time case, I'm ok with trying again every 10 seconds until
                // we're in one of the other possible states.
                userLog("pingLoop waiting for initial sync of ", uninitCount, " box(es)");
                sleep(10*SECONDS, true);
            } else if (inboxId == -1) {
                // In this case, we're still syncing mailboxes, so sleep for only a short time
                sleep(45*SECONDS, true);
            } else {
                // We've got nothing to do, so we'll check again in 20 minutes at which time
                // we'll update the folder list, check for policy changes and/or remote wipe, etc.
                // Let the device sleep in the meantime...
                userLog(ACCOUNT_MAILBOX_SLEEP_TEXT);
                sleep(ACCOUNT_MAILBOX_SLEEP_TIME, true);
            }
        }

        // Save away the current heartbeat
        mPingHeartbeat = pingHeartbeat;
    }

    private void sleep(long ms, boolean runAsleep) {
        if (runAsleep) {
            ExchangeService.runAsleep(mMailboxId, ms+(5*SECONDS));
        }
        try {
            Thread.sleep(ms);
        } catch (InterruptedException e) {
            // Doesn't matter whether we stop early; it's the thought that counts
        } finally {
            if (runAsleep) {
                ExchangeService.runAwake(mMailboxId);
            }
        }
    }

    private int parsePingResult(InputStream is, ContentResolver cr,
            HashMap<String, Integer> errorMap)
            throws IOException, StaleFolderListException, IllegalHeartbeatException,
                CommandStatusException {
        PingParser pp = new PingParser(is, this);
        if (pp.parse()) {
            // True indicates some mailboxes need syncing...
            // syncList has the serverId's of the mailboxes...
            mBindArguments[0] = Long.toString(mAccount.mId);
            mPingChangeList = pp.getSyncList();
            for (String serverId: mPingChangeList) {
                mBindArguments[1] = serverId;
                Cursor c = cr.query(Mailbox.CONTENT_URI, Mailbox.CONTENT_PROJECTION,
                        WHERE_ACCOUNT_KEY_AND_SERVER_ID, mBindArguments, null);
                if (c == null) throw new ProviderUnavailableException();
                try {
                    if (c.moveToFirst()) {

                        /**
                         * Check the boxes reporting changes to see if there really were any...
                         * We do this because bugs in various Exchange servers can put us into a
                         * looping behavior by continually reporting changes in a mailbox, even when
                         * there aren't any.
                         *
                         * This behavior is seemingly random, and therefore we must code defensively
                         * by backing off of push behavior when it is detected.
                         *
                         * One known cause, on certain Exchange 2003 servers, is acknowledged by
                         * Microsoft, and the server hotfix for this case can be found at
                         * http://support.microsoft.com/kb/923282
                         */

                        // Check the status of the last sync
                        String status = c.getString(Mailbox.CONTENT_SYNC_STATUS_COLUMN);
                        int type = ExchangeService.getStatusType(status);
                        // This check should always be true...
                        if (type == ExchangeService.SYNC_PING) {
                            int changeCount = ExchangeService.getStatusChangeCount(status);
                            if (changeCount > 0) {
                                errorMap.remove(serverId);
                            } else if (changeCount == 0) {
                                // This means that a ping reported changes in error; we keep a count
                                // of consecutive errors of this kind
                                String name = c.getString(Mailbox.CONTENT_DISPLAY_NAME_COLUMN);
                                Integer failures = errorMap.get(serverId);
                                if (failures == null) {
                                    userLog("Last ping reported changes in error for: ", name);
                                    errorMap.put(serverId, 1);
                                } else if (failures > MAX_PING_FAILURES) {
                                    // We'll back off of push for this box
                                    pushFallback(c.getLong(Mailbox.CONTENT_ID_COLUMN));
                                    continue;
                                } else {
                                    userLog("Last ping reported changes in error for: ", name);
                                    errorMap.put(serverId, failures + 1);
                                }
                            }
                        }

                        // If there were no problems with previous sync, we'll start another one
                        ExchangeService.startManualSync(c.getLong(Mailbox.CONTENT_ID_COLUMN),
                                ExchangeService.SYNC_PING, null);
                    }
                } finally {
                    c.close();
                }
            }
        }
        return pp.getSyncStatus();
    }

    /**
     * Common code to sync E+PIM data
>>>>>>> d42f97df
     *
     * @param target an EasMailbox, EasContacts, or EasCalendar object
     */
    public void sync(AbstractSyncAdapter target) throws IOException {
        Mailbox mailbox = target.mMailbox;

        boolean moreAvailable = true;
        int loopingCount = 0;
        while (!mStop && (moreAvailable || hasPendingRequests())) {
            // If we have no connectivity, just exit cleanly. ExchangeService will start us up again
            // when connectivity has returned
            if (!hasConnectivity()) {
                userLog("No connectivity in sync; finishing sync");
                mExitStatus = EXIT_DONE;
                return;
            }

            // Every time through the loop we check to see if we're still syncable
            if (!target.isSyncable()) {
                mExitStatus = EXIT_DONE;
                return;
            }

            // Now, handle various requests
            while (true) {
                Request req = null;

                if (mRequestQueue.isEmpty()) {
                    break;
                } else {
                    req = mRequestQueue.peek();
                }

                // Our two request types are PartRequest (loading attachment) and
                // MeetingResponseRequest (respond to a meeting request)
                if (req instanceof PartRequest) {
                    TrafficStats.setThreadStatsTag(
                            TrafficFlags.getAttachmentFlags(mContext, mAccount));
                    new AttachmentLoader(this, (PartRequest)req).loadAttachment();
                    TrafficStats.setThreadStatsTag(TrafficFlags.getSyncFlags(mContext, mAccount));
                } else if (req instanceof MeetingResponseRequest) {
                    sendMeetingResponse((MeetingResponseRequest)req);
                } else if (req instanceof MessageMoveRequest) {
                    messageMoveRequest((MessageMoveRequest)req);
                }

                // If there's an exception handling the request, we'll throw it
                // Otherwise, we remove the request
                mRequestQueue.remove();
            }

            // Don't sync if we've got nothing to do
            if (!moreAvailable) {
                continue;
            }

            Serializer s = new Serializer();

            String className = target.getCollectionName();
            String syncKey = target.getSyncKey();
            userLog("sync, sending ", className, " syncKey: ", syncKey);
            s.start(Tags.SYNC_SYNC)
                .start(Tags.SYNC_COLLECTIONS)
                .start(Tags.SYNC_COLLECTION);
            // The "Class" element is removed in EAS 12.1 and later versions
            if (mProtocolVersionDouble < Eas.SUPPORTED_PROTOCOL_EX2007_SP1_DOUBLE) {
                s.data(Tags.SYNC_CLASS, className);
            }
            s.data(Tags.SYNC_SYNC_KEY, syncKey)
                .data(Tags.SYNC_COLLECTION_ID, mailbox.mServerId);

            // Start with the default timeout
            int timeout = COMMAND_TIMEOUT;
            if (!syncKey.equals("0")) {
                // EAS doesn't allow GetChanges in an initial sync; sending other options
                // appears to cause the server to delay its response in some cases, and this delay
                // can be long enough to result in an IOException and total failure to sync.
                // Therefore, we don't send any options with the initial sync.
                // Set the truncation amount, body preference, lookback, etc.
                target.sendSyncOptions(mProtocolVersionDouble, s);
            } else {
                // Use enormous timeout for initial sync, which empirically can take a while longer
                timeout = 120*SECONDS;
            }
            // Send our changes up to the server
            if (mUpsyncFailed) {
                if (Eas.USER_LOG) {
                    Log.d(TAG, "Inhibiting upsync this cycle");
                }
            } else {
                target.sendLocalChanges(s);
            }

            s.end().end().end().done();
            EasResponse resp = sendHttpClientPost("Sync", new ByteArrayEntity(s.toByteArray()),
                    timeout);
            try {
                int code = resp.getStatus();
                if (code == HttpStatus.SC_OK) {
                    // In EAS 12.1, we can get "empty" sync responses, which indicate that there are
                    // no changes in the mailbox; handle that case here
                    // There are two cases here; if we get back a compressed stream (GZIP), we won't
                    // know until we try to parse it (and generate an EmptyStreamException). If we
                    // get uncompressed data, the response will be empty (i.e. have zero length)
                    boolean emptyStream = false;
                    if (!resp.isEmpty()) {
                        InputStream is = resp.getInputStream();
                        try {
                            moreAvailable = target.parse(is);
                            // If we inhibited upsync, we need yet another sync
                            if (mUpsyncFailed) {
                                moreAvailable = true;
                            }

                            if (target.isLooping()) {
                                loopingCount++;
                                userLog("** Looping: " + loopingCount);
                                // After the maximum number of loops, we'll set moreAvailable to
                                // false and allow the sync loop to terminate
                                if (moreAvailable && (loopingCount > MAX_LOOPING_COUNT)) {
                                    userLog("** Looping force stopped");
                                    moreAvailable = false;
                                }
                            } else {
                                loopingCount = 0;
                            }

                            // Cleanup clears out the updated/deleted tables, and we don't want to
                            // do that if our upsync failed; clear the flag otherwise
                            if (!mUpsyncFailed) {
                                target.cleanup();
                            } else {
                                mUpsyncFailed = false;
                            }
                        } catch (EmptyStreamException e) {
                            userLog("Empty stream detected in GZIP response");
                            emptyStream = true;
                        } catch (CommandStatusException e) {
                            // TODO 14.1
                            int status = e.mStatus;
                            if (CommandStatus.isNeedsProvisioning(status)) {
                                mExitStatus = EXIT_SECURITY_FAILURE;
                            } else if (CommandStatus.isDeniedAccess(status)) {
                                mExitStatus = EXIT_ACCESS_DENIED;
                            } else if (CommandStatus.isTransientError(status)) {
                                mExitStatus = EXIT_IO_ERROR;
                            } else {
                                mExitStatus = EXIT_EXCEPTION;
                            }
                            return;
                        }
                    } else {
                        emptyStream = true;
                    }

                    if (emptyStream) {
                        // If this happens, exit cleanly, and change the interval from push to ping
                        // if necessary
                        userLog("Empty sync response; finishing");
                        if (mMailbox.mSyncInterval == Mailbox.CHECK_INTERVAL_PUSH) {
                            userLog("Changing mailbox from push to ping");
                            ContentValues cv = new ContentValues();
                            cv.put(Mailbox.SYNC_INTERVAL, Mailbox.CHECK_INTERVAL_PING);
                            mContentResolver.update(
                                    ContentUris.withAppendedId(Mailbox.CONTENT_URI, mMailbox.mId),
                                    cv, null, null);
                        }
                        if (mRequestQueue.isEmpty()) {
                            mExitStatus = EXIT_DONE;
                            return;
                        } else {
                            continue;
                        }
                    }
                } else {
                    userLog("Sync response error: ", code);
                    if (EasResponse.isProvisionError(code)) {
                        mExitStatus = EXIT_SECURITY_FAILURE;
                    } else if (EasResponse.isAuthError(code)) {
                        mExitStatus = EXIT_LOGIN_FAILURE;
                    } else {
                        mExitStatus = EXIT_IO_ERROR;
                    }
                    return;
                }
            } finally {
                resp.close();
            }
        }
        mExitStatus = EXIT_DONE;
    }

    protected boolean setupService() {
        synchronized(getSynchronizer()) {
            mThread = Thread.currentThread();
            android.os.Process.setThreadPriority(android.os.Process.THREAD_PRIORITY_BACKGROUND);
            TAG = mThread.getName();
        }
        // Make sure account and mailbox are always the latest from the database
        mAccount = Account.restoreAccountWithId(mContext, mAccount.mId);
        if (mAccount == null) return false;
        mMailbox = Mailbox.restoreMailboxWithId(mContext, mMailbox.mId);
        if (mMailbox == null) return false;
        HostAuth ha = HostAuth.restoreHostAuthWithId(mContext, mAccount.mHostAuthKeyRecv);
        if (ha == null) return false;
        mHostAddress = ha.mAddress;
        mUserName = ha.mLogin;
        mPassword = ha.mPassword;

        try {
            setConnectionParameters(
                    (ha.mFlags & HostAuth.FLAG_SSL) != 0,
                    (ha.mFlags & HostAuth.FLAG_TRUST_ALL) != 0,
                    ha.mClientCertAlias);
        } catch (CertificateException e) {
            userLog("Couldn't retrieve certificate for connection");
            try {
                ExchangeService.callback().syncMailboxStatus(mMailboxId,
                        EmailServiceStatus.CLIENT_CERTIFICATE_ERROR, 0);
            } catch (RemoteException e1) {
                // Don't care if this fails.
            }
            return false;
        }

        // Set up our protocol version from the Account
        mProtocolVersion = mAccount.mProtocolVersion;
        // If it hasn't been set up, start with default version
        if (mProtocolVersion == null) {
            mProtocolVersion = Eas.DEFAULT_PROTOCOL_VERSION;
        }
        mProtocolVersionDouble = Eas.getProtocolVersionDouble(mProtocolVersion);

        // Do checks to address historical policy sets.
        Policy policy = Policy.restorePolicyWithId(mContext, mAccount.mPolicyKey);
        if ((policy != null) && policy.mRequireEncryptionExternal) {
            // External storage encryption is not supported at this time. In a previous release,
            // prior to the system supporting true removable storage on Honeycomb, we accepted
            // this since we emulated external storage on partitions that could be encrypted.
            // If that was set before, we must clear it out now that the system supports true
            // removable storage (which can't be encrypted).
            resetSecurityPolicies();
        }
        return true;
    }

    /**
     * Clears out the security policies associated with the account, forcing a provision error
     * and a re-sync of the policy information for the account.
     */
    @SuppressWarnings("deprecation")
    void resetSecurityPolicies() {
        ContentValues cv = new ContentValues();
        cv.put(AccountColumns.SECURITY_FLAGS, 0);
        cv.putNull(AccountColumns.SECURITY_SYNC_KEY);
        long accountId = mAccount.mId;
        mContentResolver.update(ContentUris.withAppendedId(
                Account.CONTENT_URI, accountId), cv, null, null);
    }

    @Override
    public void run() {
        try {
            // Make sure account and mailbox are still valid
            if (!setupService()) return;
            // If we've been stopped, we're done
            if (mStop) return;

            // Whether or not we're the account mailbox
            try {
                mDeviceId = ExchangeService.getDeviceId(mContext);
                int trafficFlags = TrafficFlags.getSyncFlags(mContext, mAccount);
                if ((mMailbox == null) || (mAccount == null)) {
                    return;
                } else {
                    AbstractSyncAdapter target;
                    if (mMailbox.mType == Mailbox.TYPE_CONTACTS) {
                        TrafficStats.setThreadStatsTag(trafficFlags | TrafficFlags.DATA_CONTACTS);
                        target = new ContactsSyncAdapter( this);
                    } else if (mMailbox.mType == Mailbox.TYPE_CALENDAR) {
                        TrafficStats.setThreadStatsTag(trafficFlags | TrafficFlags.DATA_CALENDAR);
                        target = new CalendarSyncAdapter(this);
                    } else {
                        TrafficStats.setThreadStatsTag(trafficFlags | TrafficFlags.DATA_EMAIL);
                        target = new EmailSyncAdapter(this);
                    }
                    // We loop because someone might have put a request in while we were syncing
                    // and we've missed that opportunity...
                    do {
                        if (mRequestTime != 0) {
                            userLog("Looping for user request...");
                            mRequestTime = 0;
                        }
                        String syncKey = target.getSyncKey();
                        if (mSyncReason >= ExchangeService.SYNC_CALLBACK_START ||
                                "0".equals(syncKey)) {
                            try {
                                ExchangeService.callback().syncMailboxStatus(mMailboxId,
                                        EmailServiceStatus.IN_PROGRESS, 0);
                            } catch (RemoteException e1) {
                                // Don't care if this fails
                            }
                        }
                        sync(target);
                    } while (mRequestTime != 0);
                }
            } catch (EasAuthenticationException e) {
                userLog("Caught authentication error");
                mExitStatus = EXIT_LOGIN_FAILURE;
            } catch (IOException e) {
                String message = e.getMessage();
                userLog("Caught IOException: ", (message == null) ? "No message" : message);
                mExitStatus = EXIT_IO_ERROR;
            } catch (Exception e) {
                userLog("Uncaught exception in EasSyncService", e);
            } finally {
                int status;
                ExchangeService.done(this);
                if (!mStop) {
                    userLog("Sync finished");
                    switch (mExitStatus) {
                        case EXIT_IO_ERROR:
                            status = EmailServiceStatus.CONNECTION_ERROR;
                            break;
                        case EXIT_DONE:
                            status = EmailServiceStatus.SUCCESS;
                            ContentValues cv = new ContentValues();
                            cv.put(Mailbox.SYNC_TIME, System.currentTimeMillis());
                            String s = "S" + mSyncReason + ':' + status + ':' + mChangeCount;
                            cv.put(Mailbox.SYNC_STATUS, s);
                            mContentResolver.update(ContentUris.withAppendedId(Mailbox.CONTENT_URI,
                                    mMailboxId), cv, null, null);
                            break;
                        case EXIT_LOGIN_FAILURE:
                            status = EmailServiceStatus.LOGIN_FAILED;
                            break;
                        case EXIT_SECURITY_FAILURE:
                            status = EmailServiceStatus.SECURITY_FAILURE;
                            // Ask for a new folder list. This should wake up the account mailbox; a
                            // security error in account mailbox should start provisioning
                            ExchangeService.reloadFolderList(mContext, mAccount.mId, true);
                            break;
                        case EXIT_ACCESS_DENIED:
                            status = EmailServiceStatus.ACCESS_DENIED;
                            break;
                        default:
                            status = EmailServiceStatus.REMOTE_EXCEPTION;
                            errorLog("Sync ended due to an exception.");
                            break;
                    }
                } else {
                    userLog("Stopped sync finished.");
                    status = EmailServiceStatus.SUCCESS;
                }

                // Send a callback (doesn't matter how the sync was started)
                try {
                    // Unless the user specifically asked for a sync, we don't want to report
                    // connection issues, as they are likely to be transient.  In this case, we
                    // simply report success, so that the progress indicator terminates without
                    // putting up an error banner
                    if (mSyncReason != ExchangeService.SYNC_UI_REQUEST &&
                            status == EmailServiceStatus.CONNECTION_ERROR) {
                        status = EmailServiceStatus.SUCCESS;
                    }
                    ExchangeService.callback().syncMailboxStatus(mMailboxId, status, 0);
                } catch (RemoteException e1) {
                    // Don't care if this fails
                }

                // Make sure ExchangeService knows about this
                ExchangeService.kick("sync finished");
            }
        } catch (ProviderUnavailableException e) {
            Log.e(TAG, "EmailProvider unavailable; sync ended prematurely");
        }
    }
}<|MERGE_RESOLUTION|>--- conflicted
+++ resolved
@@ -1558,639 +1558,7 @@
         return false;
     }
 
-<<<<<<< HEAD
     /** Common code to sync E+PIM data
-=======
-    /**
-     * Translate exit status code to service status code (used in callbacks)
-     * @param exitStatus the service's exit status
-     * @return the corresponding service status
-     */
-    private int exitStatusToServiceStatus(int exitStatus) {
-        switch(exitStatus) {
-            case EXIT_SECURITY_FAILURE:
-                return EmailServiceStatus.SECURITY_FAILURE;
-            case EXIT_LOGIN_FAILURE:
-                return EmailServiceStatus.LOGIN_FAILED;
-            default:
-                return EmailServiceStatus.SUCCESS;
-        }
-    }
-
-    /**
-     * Performs FolderSync
-     *
-     * @throws IOException
-     * @throws EasParserException
-     */
-    public void runAccountMailbox() throws IOException, EasParserException {
-        // Check that the account's mailboxes are consistent
-        MailboxUtilities.checkMailboxConsistency(mContext, mAccount.mId);
-        // Initialize exit status to success
-        mExitStatus = EXIT_DONE;
-        try {
-            try {
-                ExchangeService.callback()
-                    .syncMailboxListStatus(mAccount.mId, EmailServiceStatus.IN_PROGRESS, 0);
-            } catch (RemoteException e1) {
-                // Don't care if this fails
-            }
-
-            if (mAccount.mSyncKey == null) {
-                mAccount.mSyncKey = "0";
-                userLog("Account syncKey INIT to 0");
-                ContentValues cv = new ContentValues();
-                cv.put(AccountColumns.SYNC_KEY, mAccount.mSyncKey);
-                mAccount.update(mContext, cv);
-            }
-
-            boolean firstSync = mAccount.mSyncKey.equals("0");
-            if (firstSync) {
-                userLog("Initial FolderSync");
-            }
-
-            // When we first start up, change all mailboxes to push.
-            ContentValues cv = new ContentValues();
-            cv.put(Mailbox.SYNC_INTERVAL, Mailbox.CHECK_INTERVAL_PUSH);
-            if (mContentResolver.update(Mailbox.CONTENT_URI, cv,
-                    WHERE_ACCOUNT_AND_SYNC_INTERVAL_PING,
-                    new String[] {Long.toString(mAccount.mId)}) > 0) {
-                ExchangeService.kick("change ping boxes to push");
-            }
-
-            // Determine our protocol version, if we haven't already and save it in the Account
-            // Also re-check protocol version at least once a day (in case of upgrade)
-            if (mAccount.mProtocolVersion == null || firstSync ||
-                   ((System.currentTimeMillis() - mMailbox.mSyncTime) > DAYS)) {
-                userLog("Determine EAS protocol version");
-                EasResponse resp = sendHttpClientOptions();
-                try {
-                    int code = resp.getStatus();
-                    userLog("OPTIONS response: ", code);
-                    if (code == HttpStatus.SC_OK) {
-                        Header header = resp.getHeader("MS-ASProtocolCommands");
-                        userLog(header.getValue());
-                        header = resp.getHeader("ms-asprotocolversions");
-                        try {
-                            setupProtocolVersion(this, header);
-                        } catch (MessagingException e) {
-                            // Since we've already validated, this can't really happen
-                            // But if it does, we'll rethrow this...
-                            throw new IOException();
-                        }
-                        // Save the protocol version
-                        cv.clear();
-                        // Save the protocol version in the account; if we're using 12.0 or greater,
-                        // set the flag for support of SmartForward
-                        cv.put(Account.PROTOCOL_VERSION, mProtocolVersion);
-                        mAccount.update(mContext, cv);
-                        cv.clear();
-                        // Save the sync time of the account mailbox to current time
-                        cv.put(Mailbox.SYNC_TIME, System.currentTimeMillis());
-                        mMailbox.update(mContext, cv);
-                     } else {
-                        errorLog("OPTIONS command failed; throwing IOException");
-                        throw new IOException();
-                    }
-                } finally {
-                    resp.close();
-                }
-            }
-
-            // Make sure we've upgraded flags for ICS if we're using v12.0 or later
-            if (mProtocolVersionDouble >= 12.0 &&
-                    (mAccount.mFlags & Account.FLAGS_SUPPORTS_SEARCH) == 0) {
-                cv.clear();
-                mAccount.mFlags = mAccount.mFlags | Account.FLAGS_SUPPORTS_SMART_FORWARD |
-                        Account.FLAGS_SUPPORTS_SEARCH | Account.FLAGS_SUPPORTS_GLOBAL_SEARCH;
-                cv.put(AccountColumns.FLAGS, mAccount.mFlags);
-                mAccount.update(mContext, cv);
-            }
-
-            // Change all pushable boxes to push when we start the account mailbox
-            if (mAccount.mSyncInterval == Account.CHECK_INTERVAL_PUSH) {
-                cv.clear();
-                cv.put(Mailbox.SYNC_INTERVAL, Mailbox.CHECK_INTERVAL_PUSH);
-                if (mContentResolver.update(Mailbox.CONTENT_URI, cv,
-                        ExchangeService.WHERE_IN_ACCOUNT_AND_PUSHABLE,
-                        new String[] {Long.toString(mAccount.mId)}) > 0) {
-                    userLog("Push account; set pushable boxes to push...");
-                }
-            }
-
-            while (!mStop) {
-                // If we're not allowed to sync (e.g. roaming policy), leave now
-                if (!ExchangeService.canAutoSync(mAccount)) return;
-                userLog("Sending Account syncKey: ", mAccount.mSyncKey);
-                Serializer s = new Serializer();
-                s.start(Tags.FOLDER_FOLDER_SYNC).start(Tags.FOLDER_SYNC_KEY)
-                    .text(mAccount.mSyncKey).end().end().done();
-                EasResponse resp = sendHttpClientPost("FolderSync", s.toByteArray());
-                try {
-                    if (mStop) break;
-                    int code = resp.getStatus();
-                    if (code == HttpStatus.SC_OK) {
-                        if (!resp.isEmpty()) {
-                            InputStream is = resp.getInputStream();
-                            // Returns true if we need to sync again
-                            if (new FolderSyncParser(is, new AccountSyncAdapter(this)).parse()) {
-                                continue;
-                            }
-                        }
-                    } else if (EasResponse.isProvisionError(code)) {
-                        userLog("FolderSync provisioning error: ", code);
-                        throw new CommandStatusException(CommandStatus.NEEDS_PROVISIONING);
-                    } else if (EasResponse.isAuthError(code)) {
-                        userLog("FolderSync auth error: ", code);
-                        mExitStatus = EXIT_LOGIN_FAILURE;
-                        return;
-                    } else {
-                        userLog("FolderSync response error: ", code);
-                    }
-                } finally {
-                    resp.close();
-                }
-
-                // Change all push/hold boxes to push
-                cv.clear();
-                cv.put(Mailbox.SYNC_INTERVAL, Account.CHECK_INTERVAL_PUSH);
-                if (mContentResolver.update(Mailbox.CONTENT_URI, cv,
-                        WHERE_PUSH_HOLD_NOT_ACCOUNT_MAILBOX,
-                        new String[] {Long.toString(mAccount.mId)}) > 0) {
-                    userLog("Set push/hold boxes to push...");
-                }
-
-                try {
-                    ExchangeService.callback()
-                        .syncMailboxListStatus(mAccount.mId, exitStatusToServiceStatus(mExitStatus),
-                                0);
-                } catch (RemoteException e1) {
-                    // Don't care if this fails
-                }
-
-                // Before each run of the pingLoop, if this Account has a PolicySet, make sure it's
-                // active; otherwise, clear out the key/flag.  This should cause a provisioning
-                // error on the next POST, and start the security sequence over again
-                String key = mAccount.mSecuritySyncKey;
-                if (!TextUtils.isEmpty(key)) {
-                    Policy policy = Policy.restorePolicyWithId(mContext, mAccount.mPolicyKey);
-                    if ((policy != null) && !SecurityPolicyDelegate.isActive(mContext, policy)) {
-                        resetSecurityPolicies();
-                    }
-                }
-
-                // Wait for push notifications.
-                String threadName = Thread.currentThread().getName();
-                try {
-                    runPingLoop();
-                } catch (StaleFolderListException e) {
-                    // We break out if we get told about a stale folder list
-                    userLog("Ping interrupted; folder list requires sync...");
-                } catch (IllegalHeartbeatException e) {
-                    // If we're sending an illegal heartbeat, reset either the min or the max to
-                    // that heartbeat
-                    resetHeartbeats(e.mLegalHeartbeat);
-                } finally {
-                    Thread.currentThread().setName(threadName);
-                }
-            }
-        } catch (CommandStatusException e) {
-            // If the sync error is a provisioning failure (perhaps policies changed),
-            // let's try the provisioning procedure
-            // Provisioning must only be attempted for the account mailbox - trying to
-            // provision any other mailbox may result in race conditions and the
-            // creation of multiple policy keys.
-            int status = e.mStatus;
-            if (CommandStatus.isNeedsProvisioning(status)) {
-                if (!tryProvision()) {
-                    // Set the appropriate failure status
-                    mExitStatus = EXIT_SECURITY_FAILURE;
-                    return;
-                }
-            } else if (CommandStatus.isDeniedAccess(status)) {
-                mExitStatus = EXIT_ACCESS_DENIED;
-                try {
-                    ExchangeService.callback().syncMailboxListStatus(mAccount.mId,
-                            EmailServiceStatus.ACCESS_DENIED, 0);
-                } catch (RemoteException e1) {
-                    // Don't care if this fails
-                }
-                return;
-            } else {
-                userLog("Unexpected status: " + CommandStatus.toString(status));
-                mExitStatus = EXIT_EXCEPTION;
-            }
-        } catch (IOException e) {
-            // We catch this here to send the folder sync status callback
-            // A folder sync failed callback will get sent from run()
-            try {
-                if (!mStop) {
-                    // NOTE: The correct status is CONNECTION_ERROR, but the UI displays this, and
-                    // it's not really appropriate for EAS as this is not unexpected for a ping and
-                    // connection errors are retried in any case
-                    ExchangeService.callback()
-                        .syncMailboxListStatus(mAccount.mId, EmailServiceStatus.SUCCESS, 0);
-                }
-            } catch (RemoteException e1) {
-                // Don't care if this fails
-            }
-            throw e;
-        }
-    }
-
-    /**
-     * Reset either our minimum or maximum ping heartbeat to a heartbeat known to be legal
-     * @param legalHeartbeat a known legal heartbeat (from the EAS server)
-     */
-    /*package*/ void resetHeartbeats(int legalHeartbeat) {
-        userLog("Resetting min/max heartbeat, legal = " + legalHeartbeat);
-        // We are here because the current heartbeat (mPingHeartbeat) is invalid.  Depending on
-        // whether the argument is above or below the current heartbeat, we can infer the need to
-        // change either the minimum or maximum heartbeat
-        if (legalHeartbeat > mPingHeartbeat) {
-            // The legal heartbeat is higher than the ping heartbeat; therefore, our minimum was
-            // too low.  We respond by raising either or both of the minimum heartbeat or the
-            // force heartbeat to the argument value
-            if (mPingMinHeartbeat < legalHeartbeat) {
-                mPingMinHeartbeat = legalHeartbeat;
-            }
-            if (mPingForceHeartbeat < legalHeartbeat) {
-                mPingForceHeartbeat = legalHeartbeat;
-            }
-            // If our minimum is now greater than the max, bring them together
-            if (mPingMinHeartbeat > mPingMaxHeartbeat) {
-                mPingMaxHeartbeat = legalHeartbeat;
-            }
-        } else if (legalHeartbeat < mPingHeartbeat) {
-            // The legal heartbeat is lower than the ping heartbeat; therefore, our maximum was
-            // too high.  We respond by lowering the maximum to the argument value
-            mPingMaxHeartbeat = legalHeartbeat;
-            // If our maximum is now less than the minimum, bring them together
-            if (mPingMaxHeartbeat < mPingMinHeartbeat) {
-                mPingMinHeartbeat = legalHeartbeat;
-            }
-        }
-        // Set current heartbeat to the legal heartbeat
-        mPingHeartbeat = legalHeartbeat;
-        // Allow the heartbeat logic to run
-        mPingHeartbeatDropped = false;
-    }
-
-    private void pushFallback(long mailboxId) {
-        Mailbox mailbox = Mailbox.restoreMailboxWithId(mContext, mailboxId);
-        if (mailbox == null) {
-            return;
-        }
-        ContentValues cv = new ContentValues();
-        int mins = PING_FALLBACK_PIM;
-        if (mailbox.mType == Mailbox.TYPE_INBOX) {
-            mins = PING_FALLBACK_INBOX;
-        }
-        cv.put(Mailbox.SYNC_INTERVAL, mins);
-        mContentResolver.update(ContentUris.withAppendedId(Mailbox.CONTENT_URI, mailboxId),
-                cv, null, null);
-        errorLog("*** PING ERROR LOOP: Set " + mailbox.mDisplayName + " to " + mins + " min sync");
-        ExchangeService.kick("push fallback");
-    }
-
-    /**
-     * Simplistic attempt to determine a NAT timeout, based on experience with various carriers
-     * and networks.  The string "reset by peer" is very common in these situations, so we look for
-     * that specifically.  We may add additional tests here as more is learned.
-     * @param message
-     * @return whether this message is likely associated with a NAT failure
-     */
-    private boolean isLikelyNatFailure(String message) {
-        if (message == null) return false;
-        if (message.contains("reset by peer")) {
-            return true;
-        }
-        return false;
-    }
-
-    private void runPingLoop() throws IOException, StaleFolderListException,
-            IllegalHeartbeatException, CommandStatusException {
-        int pingHeartbeat = mPingHeartbeat;
-        userLog("runPingLoop");
-        // Do push for all sync services here
-        long endTime = System.currentTimeMillis() + (30*MINUTES);
-        HashMap<String, Integer> pingErrorMap = new HashMap<String, Integer>();
-        ArrayList<String> readyMailboxes = new ArrayList<String>();
-        ArrayList<String> notReadyMailboxes = new ArrayList<String>();
-        int pingWaitCount = 0;
-        long inboxId = -1;
-
-        while ((System.currentTimeMillis() < endTime) && !mStop) {
-            // Count of pushable mailboxes
-            int pushCount = 0;
-            // Count of mailboxes that can be pushed right now
-            int canPushCount = 0;
-            // Count of uninitialized boxes
-            int uninitCount = 0;
-
-            Serializer s = new Serializer();
-            Cursor c = mContentResolver.query(Mailbox.CONTENT_URI, Mailbox.CONTENT_PROJECTION,
-                    MailboxColumns.ACCOUNT_KEY + '=' + mAccount.mId +
-                    AND_FREQUENCY_PING_PUSH_AND_NOT_ACCOUNT_MAILBOX, null, null);
-            if (c == null) throw new ProviderUnavailableException();
-            notReadyMailboxes.clear();
-            readyMailboxes.clear();
-            // Look for an inbox, and remember its id
-            if (inboxId == -1) {
-                inboxId = Mailbox.findMailboxOfType(mContext, mAccount.mId, Mailbox.TYPE_INBOX);
-            }
-            try {
-                // Loop through our pushed boxes seeing what is available to push
-                while (c.moveToNext()) {
-                    pushCount++;
-                    // Two requirements for push:
-                    // 1) ExchangeService tells us the mailbox is syncable (not running/not stopped)
-                    // 2) The syncKey isn't "0" (i.e. it's synced at least once)
-                    long mailboxId = c.getLong(Mailbox.CONTENT_ID_COLUMN);
-                    int pingStatus = ExchangeService.pingStatus(mailboxId);
-                    String mailboxName = c.getString(Mailbox.CONTENT_DISPLAY_NAME_COLUMN);
-                    if (pingStatus == ExchangeService.PING_STATUS_OK) {
-                        String syncKey = c.getString(Mailbox.CONTENT_SYNC_KEY_COLUMN);
-                        if ((syncKey == null) || syncKey.equals("0")) {
-                            // We can't push until the initial sync is done
-                            pushCount--;
-                            uninitCount++;
-                            continue;
-                        }
-
-                        if (canPushCount++ == 0) {
-                            // Initialize the Ping command
-                            s.start(Tags.PING_PING)
-                                .data(Tags.PING_HEARTBEAT_INTERVAL,
-                                        Integer.toString(pingHeartbeat))
-                                .start(Tags.PING_FOLDERS);
-                        }
-
-                        String folderClass = getTargetCollectionClassFromCursor(c);
-                        s.start(Tags.PING_FOLDER)
-                            .data(Tags.PING_ID, c.getString(Mailbox.CONTENT_SERVER_ID_COLUMN))
-                            .data(Tags.PING_CLASS, folderClass)
-                            .end();
-                        readyMailboxes.add(mailboxName);
-                    } else if ((pingStatus == ExchangeService.PING_STATUS_RUNNING) ||
-                            (pingStatus == ExchangeService.PING_STATUS_WAITING)) {
-                        notReadyMailboxes.add(mailboxName);
-                    } else if (pingStatus == ExchangeService.PING_STATUS_UNABLE) {
-                        pushCount--;
-                        userLog(mailboxName, " in error state; ignore");
-                        continue;
-                    }
-                }
-            } finally {
-                c.close();
-            }
-
-            if (Eas.USER_LOG) {
-                if (!notReadyMailboxes.isEmpty()) {
-                    userLog("Ping not ready for: " + notReadyMailboxes);
-                }
-                if (!readyMailboxes.isEmpty()) {
-                    userLog("Ping ready for: " + readyMailboxes);
-                }
-            }
-
-            // If we've waited 10 seconds or more, just ping with whatever boxes are ready
-            // But use a shorter than normal heartbeat
-            boolean forcePing = !notReadyMailboxes.isEmpty() && (pingWaitCount > 5);
-
-            if ((canPushCount > 0) && ((canPushCount == pushCount) || forcePing)) {
-                // If all pingable boxes are ready for push, send Ping to the server
-                s.end().end().done();
-                pingWaitCount = 0;
-                mPostReset = false;
-                mPostAborted = false;
-
-                // If we've been stopped, this is a good time to return
-                if (mStop) return;
-
-                long pingTime = SystemClock.elapsedRealtime();
-                try {
-                    // Send the ping, wrapped by appropriate timeout/alarm
-                    if (forcePing) {
-                        userLog("Forcing ping after waiting for all boxes to be ready");
-                    }
-                    EasResponse resp =
-                        sendPing(s.toByteArray(), forcePing ? mPingForceHeartbeat : pingHeartbeat);
-
-                    try {
-                        int code = resp.getStatus();
-                        userLog("Ping response: ", code);
-
-                        // If we're not allowed to sync (e.g. roaming policy), terminate gracefully
-                        // now; otherwise we might start a sync based on the response
-                        if (!ExchangeService.canAutoSync(mAccount)) {
-                            mStop = true;
-                        }
-
-                        // Return immediately if we've been asked to stop during the ping
-                        if (mStop) {
-                            userLog("Stopping pingLoop");
-                            return;
-                        }
-
-                        if (code == HttpStatus.SC_OK) {
-                            // Make sure to clear out any pending sync errors
-                            ExchangeService.removeFromSyncErrorMap(mMailboxId);
-                            if (!resp.isEmpty()) {
-                                InputStream is = resp.getInputStream();
-                                int pingResult = parsePingResult(is, mContentResolver,
-                                        pingErrorMap);
-                                // If our ping completed (status = 1), and wasn't forced and we're
-                                // not at the maximum, try increasing timeout by two minutes
-                                if (pingResult == PROTOCOL_PING_STATUS_COMPLETED && !forcePing) {
-                                    if (pingHeartbeat > mPingHighWaterMark) {
-                                        mPingHighWaterMark = pingHeartbeat;
-                                        userLog("Setting high water mark at: ", mPingHighWaterMark);
-                                    }
-                                    if ((pingHeartbeat < mPingMaxHeartbeat) &&
-                                            !mPingHeartbeatDropped) {
-                                        pingHeartbeat += PING_HEARTBEAT_INCREMENT;
-                                        if (pingHeartbeat > mPingMaxHeartbeat) {
-                                            pingHeartbeat = mPingMaxHeartbeat;
-                                        }
-                                        userLog("Increase ping heartbeat to ", pingHeartbeat, "s");
-                                    }
-                                }
-                            } else {
-                                userLog("Ping returned empty result; throwing IOException");
-                                throw new IOException();
-                            }
-                        } else if (EasResponse.isAuthError(code)) {
-                            mExitStatus = EXIT_LOGIN_FAILURE;
-                            userLog("Authorization error during Ping: ", code);
-                            throw new IOException();
-                        }
-                    } finally {
-                        resp.close();
-                    }
-                } catch (IOException e) {
-                    String message = e.getMessage();
-                    // If we get the exception that is indicative of a NAT timeout and if we
-                    // haven't yet "fixed" the timeout, back off by two minutes and "fix" it
-                    boolean hasMessage = message != null;
-                    userLog("IOException runPingLoop: " + (hasMessage ? message : "[no message]"));
-                    if (mPostReset) {
-                        // Nothing to do in this case; this is ExchangeService telling us to try
-                        // another ping.
-                    } else if (mPostAborted || isLikelyNatFailure(message)) {
-                        long pingLength = SystemClock.elapsedRealtime() - pingTime;
-                        if ((pingHeartbeat > mPingMinHeartbeat) &&
-                                (pingHeartbeat > mPingHighWaterMark)) {
-                            pingHeartbeat -= PING_HEARTBEAT_INCREMENT;
-                            mPingHeartbeatDropped = true;
-                            if (pingHeartbeat < mPingMinHeartbeat) {
-                                pingHeartbeat = mPingMinHeartbeat;
-                            }
-                            userLog("Decreased ping heartbeat to ", pingHeartbeat, "s");
-                        } else if (mPostAborted) {
-                            // There's no point in throwing here; this can happen in two cases
-                            // 1) An alarm, which indicates minutes without activity; no sense
-                            //    backing off
-                            // 2) ExchangeService abort, due to sync of mailbox.  Again, we want to
-                            //    keep on trying to ping
-                            userLog("Ping aborted; retry");
-                        } else if (pingLength < 2000) {
-                            userLog("Abort or NAT type return < 2 seconds; throwing IOException");
-                            throw e;
-                        } else {
-                            userLog("NAT type IOException");
-                        }
-                    } else if (hasMessage && message.contains("roken pipe")) {
-                        // The "broken pipe" error (uppercase or lowercase "b") seems to be an
-                        // internal error, so let's not throw an exception (which leads to delays)
-                        // but rather simply run through the loop again
-                    } else {
-                        throw e;
-                    }
-                }
-            } else if (forcePing) {
-                // In this case, there aren't any boxes that are pingable, but there are boxes
-                // waiting (for IOExceptions)
-                userLog("pingLoop waiting 60s for any pingable boxes");
-                sleep(60*SECONDS, true);
-            } else if (pushCount > 0) {
-                // If we want to Ping, but can't just yet, wait a little bit
-                // TODO Change sleep to wait and use notify from ExchangeService when a sync ends
-                sleep(2*SECONDS, false);
-                pingWaitCount++;
-                //userLog("pingLoop waited 2s for: ", (pushCount - canPushCount), " box(es)");
-            } else if (uninitCount > 0) {
-                // In this case, we're doing an initial sync of at least one mailbox.  Since this
-                // is typically a one-time case, I'm ok with trying again every 10 seconds until
-                // we're in one of the other possible states.
-                userLog("pingLoop waiting for initial sync of ", uninitCount, " box(es)");
-                sleep(10*SECONDS, true);
-            } else if (inboxId == -1) {
-                // In this case, we're still syncing mailboxes, so sleep for only a short time
-                sleep(45*SECONDS, true);
-            } else {
-                // We've got nothing to do, so we'll check again in 20 minutes at which time
-                // we'll update the folder list, check for policy changes and/or remote wipe, etc.
-                // Let the device sleep in the meantime...
-                userLog(ACCOUNT_MAILBOX_SLEEP_TEXT);
-                sleep(ACCOUNT_MAILBOX_SLEEP_TIME, true);
-            }
-        }
-
-        // Save away the current heartbeat
-        mPingHeartbeat = pingHeartbeat;
-    }
-
-    private void sleep(long ms, boolean runAsleep) {
-        if (runAsleep) {
-            ExchangeService.runAsleep(mMailboxId, ms+(5*SECONDS));
-        }
-        try {
-            Thread.sleep(ms);
-        } catch (InterruptedException e) {
-            // Doesn't matter whether we stop early; it's the thought that counts
-        } finally {
-            if (runAsleep) {
-                ExchangeService.runAwake(mMailboxId);
-            }
-        }
-    }
-
-    private int parsePingResult(InputStream is, ContentResolver cr,
-            HashMap<String, Integer> errorMap)
-            throws IOException, StaleFolderListException, IllegalHeartbeatException,
-                CommandStatusException {
-        PingParser pp = new PingParser(is, this);
-        if (pp.parse()) {
-            // True indicates some mailboxes need syncing...
-            // syncList has the serverId's of the mailboxes...
-            mBindArguments[0] = Long.toString(mAccount.mId);
-            mPingChangeList = pp.getSyncList();
-            for (String serverId: mPingChangeList) {
-                mBindArguments[1] = serverId;
-                Cursor c = cr.query(Mailbox.CONTENT_URI, Mailbox.CONTENT_PROJECTION,
-                        WHERE_ACCOUNT_KEY_AND_SERVER_ID, mBindArguments, null);
-                if (c == null) throw new ProviderUnavailableException();
-                try {
-                    if (c.moveToFirst()) {
-
-                        /**
-                         * Check the boxes reporting changes to see if there really were any...
-                         * We do this because bugs in various Exchange servers can put us into a
-                         * looping behavior by continually reporting changes in a mailbox, even when
-                         * there aren't any.
-                         *
-                         * This behavior is seemingly random, and therefore we must code defensively
-                         * by backing off of push behavior when it is detected.
-                         *
-                         * One known cause, on certain Exchange 2003 servers, is acknowledged by
-                         * Microsoft, and the server hotfix for this case can be found at
-                         * http://support.microsoft.com/kb/923282
-                         */
-
-                        // Check the status of the last sync
-                        String status = c.getString(Mailbox.CONTENT_SYNC_STATUS_COLUMN);
-                        int type = ExchangeService.getStatusType(status);
-                        // This check should always be true...
-                        if (type == ExchangeService.SYNC_PING) {
-                            int changeCount = ExchangeService.getStatusChangeCount(status);
-                            if (changeCount > 0) {
-                                errorMap.remove(serverId);
-                            } else if (changeCount == 0) {
-                                // This means that a ping reported changes in error; we keep a count
-                                // of consecutive errors of this kind
-                                String name = c.getString(Mailbox.CONTENT_DISPLAY_NAME_COLUMN);
-                                Integer failures = errorMap.get(serverId);
-                                if (failures == null) {
-                                    userLog("Last ping reported changes in error for: ", name);
-                                    errorMap.put(serverId, 1);
-                                } else if (failures > MAX_PING_FAILURES) {
-                                    // We'll back off of push for this box
-                                    pushFallback(c.getLong(Mailbox.CONTENT_ID_COLUMN));
-                                    continue;
-                                } else {
-                                    userLog("Last ping reported changes in error for: ", name);
-                                    errorMap.put(serverId, failures + 1);
-                                }
-                            }
-                        }
-
-                        // If there were no problems with previous sync, we'll start another one
-                        ExchangeService.startManualSync(c.getLong(Mailbox.CONTENT_ID_COLUMN),
-                                ExchangeService.SYNC_PING, null);
-                    }
-                } finally {
-                    c.close();
-                }
-            }
-        }
-        return pp.getSyncStatus();
-    }
-
-    /**
-     * Common code to sync E+PIM data
->>>>>>> d42f97df
-     *
      * @param target an EasMailbox, EasContacts, or EasCalendar object
      */
     public void sync(AbstractSyncAdapter target) throws IOException {
