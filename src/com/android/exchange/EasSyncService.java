--- conflicted
+++ resolved
@@ -576,15 +576,9 @@
                     } else {
                         // If not, set the proper code (the account will not be created)
                         resultCode = MessagingException.SECURITY_POLICIES_UNSUPPORTED;
-<<<<<<< HEAD
                         bundle.putParcelable(EmailServiceProxy.VALIDATE_BUNDLE_POLICY_SET,
                                 pp.getPolicy());
                     }
-=======
-                        bundle.putStringArray(
-                                EmailServiceProxy.VALIDATE_BUNDLE_UNSUPPORTED_POLICIES,
-                                ((pp == null) ? null : pp.getUnsupportedPolicies()));
->>>>>>> fa19307b
                 } else if (CommandStatus.isDeniedAccess(status)) {
                     userLog("Denied access: ", CommandStatus.toString(status));
                     resultCode = MessagingException.ACCESS_DENIED;
