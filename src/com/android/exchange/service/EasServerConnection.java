--- conflicted
+++ resolved
@@ -149,11 +149,7 @@
     }
 
     protected EmailClientConnectionManager getClientConnectionManager()
-<<<<<<< HEAD
-            throws CertificateException {
-=======
         throws CertificateException {
->>>>>>> 55ab45ab
         final EmailClientConnectionManager connManager =
                 EasConnectionCache.instance().getConnectionManager(mContext, mHostAuth);
         if (mClientConnectionManager != connManager) {
@@ -259,14 +255,9 @@
     /**
      * Send an http OPTIONS request to server.
      * @return The {@link EasResponse} from the Exchange server.
-     * @throws CertificateException If an error occurs registering the client certificate.
      * @throws IOException
      */
-<<<<<<< HEAD
-    protected EasResponse sendHttpClientOptions() throws CertificateException, IOException {
-=======
     protected EasResponse sendHttpClientOptions() throws IOException, CertificateException {
->>>>>>> 55ab45ab
         // For OPTIONS, just use the base string and the single header
         final HttpOptions method = new HttpOptions(URI.create(makeBaseUriString()));
         method.setHeader("Authorization", makeAuthString());
@@ -339,15 +330,10 @@
      * @param entity The {@link HttpEntity} containing the payload of the message.
      * @param timeout The timeout for this POST.
      * @return The response from the Exchange server.
-     * @throws CertificateException If an error occurs registering the client certificate.
      * @throws IOException
      */
     protected EasResponse sendHttpClientPost(String cmd, final HttpEntity entity,
-<<<<<<< HEAD
-            final long timeout) throws CertificateException, IOException {
-=======
             final long timeout) throws IOException, CertificateException {
->>>>>>> 55ab45ab
         final boolean isPingCommand = cmd.equals("Ping");
 
         // Split the mail sending commands
@@ -392,11 +378,7 @@
     }
 
     public EasResponse sendHttpClientPost(final String cmd, final byte[] bytes,
-<<<<<<< HEAD
-            final long timeout) throws CertificateException, IOException {
-=======
             final long timeout) throws IOException, CertificateException {
->>>>>>> 55ab45ab
         final ByteArrayEntity entity;
         if (bytes == null) {
             entity = null;
@@ -407,11 +389,7 @@
     }
 
     protected EasResponse sendHttpClientPost(final String cmd, final byte[] bytes)
-<<<<<<< HEAD
-            throws CertificateException, IOException {
-=======
             throws IOException, CertificateException {
->>>>>>> 55ab45ab
         return sendHttpClientPost(cmd, bytes, COMMAND_TIMEOUT);
     }
 
@@ -422,15 +400,10 @@
      * @param method The post to execute.
      * @param timeout The timeout to use.
      * @return The response from the Exchange server.
-     * @throws CertificateException If an error occurs registering the client certificate.
      * @throws IOException
      */
     public EasResponse executeHttpUriRequest(final HttpUriRequest method, final long timeout)
-<<<<<<< HEAD
-            throws CertificateException, IOException {
-=======
             throws IOException, CertificateException {
->>>>>>> 55ab45ab
         LogUtils.d(TAG, "EasServerConnection about to make request %s", method.getRequestLine());
         // The synchronized blocks are here to support the stop() function, specifically to handle
         // when stop() is called first. Notably, they are NOT here in order to guard against
@@ -462,11 +435,7 @@
     }
 
     protected EasResponse executePost(final HttpPost method)
-<<<<<<< HEAD
-            throws CertificateException, IOException {
-=======
             throws IOException, CertificateException {
->>>>>>> 55ab45ab
         return executeHttpUriRequest(method, COMMAND_TIMEOUT);
     }
 
