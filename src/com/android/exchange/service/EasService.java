--- conflicted
+++ resolved
@@ -376,19 +376,6 @@
                 // if accounts disappear out from under us.
                 LogUtils.d(TAG, "Forced shutdown, killing process");
                 System.exit(-1);
-<<<<<<< HEAD
-            } else if (intent.getBooleanExtra(PingSyncSynchronizer.EXTRA_START_PING, false)) {
-                LogUtils.d(TAG, "Restarting ping from alarm");
-                // We've been woken up by an alarm to restart our ping. This happens if a sync
-                // fails, rather that instantly starting the ping, we'll hold off for a few minutes.
-                final long accountId = intent.getLongExtra(
-                        PingSyncSynchronizer.EXTRA_PING_ACCOUNT_ID, -1);
-                final android.accounts.Account account =
-                        intent.getParcelableExtra(PingSyncSynchronizer.EXTRA_PING_ACCOUNT);
-
-                // End any ping and request a new one
-                mSynchronizer.requestPing(accountId, account);
-=======
             } else if (intent.getBooleanExtra(EXTRA_START_PING, false)) {
                 LogUtils.d(LogUtils.TAG, "Restarting ping");
                 final Account account = intent.getParcelableExtra(EXTRA_PING_ACCOUNT);
@@ -396,7 +383,6 @@
                                 new android.accounts.Account(account.mEmailAddress,
                                     Eas.EXCHANGE_ACCOUNT_MANAGER_TYPE);
                 EasPing.requestPing(amAccount);
->>>>>>> c687312a
             }
         }
         return START_STICKY;
